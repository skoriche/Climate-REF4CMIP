--- conflicted
+++ resolved
@@ -41,13 +41,8 @@
       - name: Run tests
         run: |
           make fetch-test-data
-<<<<<<< HEAD
           uv run ref datasets fetch-data ilamb
-          make test-integration-slow
-=======
-          uv run python scripts/fetch-ilamb-data.py ilamb.txt
           make test
->>>>>>> e8efe0e7
       # Upload the scratch and results directories as artifacts
       - name: Upload scratch artifacts
         uses: actions/upload-artifact@v4
