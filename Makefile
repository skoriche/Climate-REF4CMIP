# Makefile to help automate key steps

.DEFAULT_GOAL := help
# Will likely fail on Windows, but Makefiles are in general not Windows
# compatible so we're not too worried
TEMP_FILE := $(shell mktemp)

# A helper script to get short descriptions of each target in the Makefile
define PRINT_HELP_PYSCRIPT
import re, sys

for line in sys.stdin:
	match = re.match(r'^([\$$\(\)a-zA-Z_-]+):.*?## (.*)$$', line)
	if match:
		target, help = match.groups()
		print("%-30s %s" % (target, help))
endef
export PRINT_HELP_PYSCRIPT


.PHONY: help
help:  ## print short description of each target
	@python3 -c "$$PRINT_HELP_PYSCRIPT" < $(MAKEFILE_LIST)

.PHONY: pre-commit
pre-commit:  ## run all the linting checks of the codebase
	uv run pre-commit run --all-files


.PHONY: mypy
mypy:  ## run mypy on the codebase
<<<<<<< HEAD
	MYPYPATH=stubs uv run --package ref-core mypy packages/ref-core
	MYPYPATH=stubs uv run --package ref mypy packages/ref
	MYPYPATH=stubs uv run --package ref-celery mypy packages/ref-celery
	MYPYPATH=stubs uv run --package ref-metrics-example mypy packages/ref-metrics-example
	MYPYPATH=stubs uv run --package ref-metrics-esmvaltool mypy packages/ref-metrics-esmvaltool
=======
	uv run --package cmip_ref_core mypy packages/ref-core
	uv run --package cmip_ref mypy packages/ref
	uv run --package cmip_ref_metrics_example mypy packages/ref-metrics-example
	uv run --package cmip_ref_metrics_esmvaltool mypy packages/ref-metrics-esmvaltool

.PHONY: clean
clean:  ## clean up temporary files
	rm -rf site dist build
	rm -rf .coverage

.PHONY: build
build: clean  ## build the packages to be deployed to PyPI
	cp LICENCE NOTICE packages/ref
	cp LICENCE NOTICE packages/ref-core
	uv build --package cmip_ref --no-sources
	uv build --package cmip_ref_core --no-sources
>>>>>>> 7b64e2dd

.PHONY: ruff-fixes
ruff-fixes:  ## fix the code using ruff
	uv run ruff check --fix
	uv run ruff format

.PHONY: test-ref
test-ref:  ## run the tests
	uv run --package cmip_ref \
		pytest packages/ref \
		-r a -v --doctest-modules --cov=packages/ref/src --cov-report=term --cov-append

.PHONY: test-core
test-core:  ## run the tests
	uv run --package cmip_ref_core \
		pytest packages/ref-core \
		-r a -v --doctest-modules --cov=packages/ref-core/src --cov-report=term --cov-append

.PHONY: test-celery
test-celery:  ## run the tests
	uv run --package ref-celery \
		pytest packages/ref-celery \
		-r a -v --doctest-modules --cov=packages/ref-celery/src

.PHONY: test-metrics-example
test-metrics-example:  ## run the tests
	uv run --package cmip_ref_metrics_example \
		pytest packages/ref-metrics-example \
		-r a -v --doctest-modules --cov=packages/ref-metrics-example/src --cov-report=term --cov-append

.PHONY: test-metrics-esmvaltool
test-metrics-esmvaltool:  ## run the tests
	uv run --package cmip_ref_metrics_esmvaltool \
		pytest packages/ref-metrics-esmvaltool \
		-r a -v --doctest-modules --cov=packages/ref-metrics-esmvaltool/src --cov-report=term --cov-append

.PHONY: test-integration
test-integration:  ## run the integration tests
	uv run \
		pytest tests \
		-r a -v

.PHONY: test
<<<<<<< HEAD
test: test-core test-ref test-celery test-metrics-example test-metrics-esmvaltool test-integration ## run the tests
=======
test: clean test-core test-ref test-metrics-example test-metrics-esmvaltool test-integration ## run the tests
>>>>>>> 7b64e2dd

# Note on code coverage and testing:
# If you want to debug what is going on with coverage, we have found
# that adding COVERAGE_DEBUG=trace to the front of the below command
# can be very helpful as it shows you if coverage is tracking the coverage
# of all of the expected files or not.

.PHONY: docs
docs:  ## build the docs
	uv run mkdocs build

.PHONY: docs-strict
docs-strict:  ## build the docs strictly (e.g. raise an error on warnings, this most closely mirrors what we do in the CI)
	uv run mkdocs build --strict

.PHONY: docs-serve
docs-serve: ## serve the docs locally
	uv run mkdocs serve

.PHONY: changelog-draft
changelog-draft:  ## compile a draft of the next changelog
	uv run towncrier build --draft

.PHONY: licence-check
licence-check:  ## Check that licences of the dependencies are suitable
	uv export --no-dev > $(TEMP_FILE)
	uv run liccheck -r $(TEMP_FILE) -R licence-check.txt
	rm -f $(TEMP_FILE)

.PHONY: virtual-environment
virtual-environment:  ## update virtual environment, create a new one if it doesn't already exist
	uv sync
	uv run pre-commit install

.PHONY: fetch-test-data
fetch-test-data:  ## Download any data needed by the test suite
	uv run python ./scripts/fetch-sample-data.py

.PHONY: update-test-data-registry
update-test-data-registry:  ## Update the test data registry
	curl --output packages/ref/src/ref/datasets/sample_data.txt https://raw.githubusercontent.com/CMIP-REF/ref-sample-data/refs/heads/main/registry.txt<|MERGE_RESOLUTION|>--- conflicted
+++ resolved
@@ -29,15 +29,9 @@
 
 .PHONY: mypy
 mypy:  ## run mypy on the codebase
-<<<<<<< HEAD
-	MYPYPATH=stubs uv run --package ref-core mypy packages/ref-core
-	MYPYPATH=stubs uv run --package ref mypy packages/ref
-	MYPYPATH=stubs uv run --package ref-celery mypy packages/ref-celery
-	MYPYPATH=stubs uv run --package ref-metrics-example mypy packages/ref-metrics-example
-	MYPYPATH=stubs uv run --package ref-metrics-esmvaltool mypy packages/ref-metrics-esmvaltool
-=======
+	uv run --package cmip_ref mypy packages/ref
 	uv run --package cmip_ref_core mypy packages/ref-core
-	uv run --package cmip_ref mypy packages/ref
+	uv run --package cmip_ref_celery mypy packages/ref
 	uv run --package cmip_ref_metrics_example mypy packages/ref-metrics-example
 	uv run --package cmip_ref_metrics_esmvaltool mypy packages/ref-metrics-esmvaltool
 
@@ -52,7 +46,7 @@
 	cp LICENCE NOTICE packages/ref-core
 	uv build --package cmip_ref --no-sources
 	uv build --package cmip_ref_core --no-sources
->>>>>>> 7b64e2dd
+	uv build --package cmip_ref_celery --no-sources
 
 .PHONY: ruff-fixes
 ruff-fixes:  ## fix the code using ruff
@@ -73,7 +67,7 @@
 
 .PHONY: test-celery
 test-celery:  ## run the tests
-	uv run --package ref-celery \
+	uv run --package cmip_ref_celery \
 		pytest packages/ref-celery \
 		-r a -v --doctest-modules --cov=packages/ref-celery/src
 
@@ -96,11 +90,7 @@
 		-r a -v
 
 .PHONY: test
-<<<<<<< HEAD
-test: test-core test-ref test-celery test-metrics-example test-metrics-esmvaltool test-integration ## run the tests
-=======
-test: clean test-core test-ref test-metrics-example test-metrics-esmvaltool test-integration ## run the tests
->>>>>>> 7b64e2dd
+test: clean test-core test-ref test-celery test-metrics-example test-metrics-esmvaltool test-integration ## run the tests
 
 # Note on code coverage and testing:
 # If you want to debug what is going on with coverage, we have found
