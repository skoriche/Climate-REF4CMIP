--- conflicted
+++ resolved
@@ -33,11 +33,8 @@
 	uv run --package cmip_ref mypy packages/ref
 	uv run --package cmip_ref_metrics_example mypy packages/ref-metrics-example
 	uv run --package cmip_ref_metrics_esmvaltool mypy packages/ref-metrics-esmvaltool
-<<<<<<< HEAD
+	uv run --package cmip_ref_metrics_ilamb mypy packages/ref-metrics-ilamb
 	uv run --package cmip_ref_metrics_pmp mypy packages/ref-metrics-pmp
-=======
-	uv run --package cmip_ref_metrics_ilamb mypy packages/ref-metrics-ilamb
->>>>>>> 37ad1bbf
 
 .PHONY: clean
 clean:  ## clean up temporary files
@@ -80,19 +77,17 @@
 		pytest packages/ref-metrics-esmvaltool \
 		-r a -v --doctest-modules --cov=packages/ref-metrics-esmvaltool/src --cov-report=term --cov-append
 
-<<<<<<< HEAD
+.PHONY: test-metrics-ilamb
+test-metrics-ilamb:  ## run the tests
+	uv run --package cmip_ref_metrics_ilamb \
+		pytest packages/ref-metrics-ilamb \
+		-r a -v --doctest-modules --cov=packages/ref-metrics-ilamb/src --cov-report=term --cov-append
+
 .PHONY: test-metrics-pmp
 test-metrics-pmp:  ## run the tests
 	uv run --package cmip_ref_metrics_pmp \
 		pytest packages/ref-metrics-pmp \
 		-r a -v --doctest-modules --cov=packages/ref-metrics-pmp/src --cov-report=term --cov-append
-=======
-.PHONY: test-metrics-ilamb
-test-metrics-ilamb:  ## run the tests
-	uv run --package cmip_ref_metrics_ilamb \
-		pytest packages/ref-metrics-ilamb \
-		-r a -v --doctest-modules --cov=packages/ref-metrics-ilamb/src --cov-report=term --cov-append
->>>>>>> 37ad1bbf
 
 .PHONY: test-integration
 test-integration:  ## run the integration tests
@@ -101,11 +96,7 @@
 		-r a -v
 
 .PHONY: test
-<<<<<<< HEAD
-test: clean test-core test-ref test-metrics-example test-metrics-esmvaltool test-metrics-pmp test-integration ## run the tests
-=======
-test: clean test-core test-ref test-metrics-example test-metrics-esmvaltool test-metrics-ilamb test-integration ## run the tests
->>>>>>> 37ad1bbf
+test: clean test-core test-ref test-metrics-example test-metrics-esmvaltool test-metrics-ilamb test-metrics-pmp test-integration ## run the tests
 
 # Note on code coverage and testing:
 # If you want to debug what is going on with coverage, we have found
