--- conflicted
+++ resolved
@@ -91,12 +91,8 @@
     def run(self, definition: MetricExecutionDefinition) -> MetricResult:
         # TODO: This doesn't write output.json, use build function?
         return MetricResult(
-<<<<<<< HEAD
-            bundle_filename=definition.output_directory / "output.json",
-=======
-            output_bundle_filename=self.temp_dir / definition.output_fragment / "output.json",
-            metric_bundle_filename=self.temp_dir / definition.output_fragment / "metric.json",
->>>>>>> 8453df3f
+            output_bundle_filename=definition.output_directory / "output.json",
+            metric_bundle_filename=definition.output_directory / "metric.json",
             successful=True,
             definition=definition,
         )
