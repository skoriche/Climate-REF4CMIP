# ---
# jupyter:
#   jupytext:
#     text_representation:
#       extension: .py
#       format_name: percent
#       format_version: '1.3'
#       jupytext_version: 1.16.4
#   kernelspec:
#     display_name: Python 3 (ipykernel)
#     language: python
#     name: python3
# ---

# %% [markdown]
#
# # Testing metric providers locally
# Metric providers can be run locally without requiring the rest of the REF infrastructure.
# This is useful for testing and debugging metrics.
#
# Running a metric locally requires that the target REF metrics package, e.g. `cmip_ref_metrics_example`,
# and its dependencies are installed in the current Python environment.
#
# This guide will walk you through how to run a metric provider locally.


# %% tags=["remove_input"]
import json
from pathlib import Path

import cmip_ref_metrics_example
import pandas as pd
import prettyprinter

from cmip_ref.config import Config
from cmip_ref.database import Database
from cmip_ref.datasets import get_dataset_adapter
from cmip_ref.provider_registry import ProviderRegistry
from cmip_ref.solver import MetricSolver
from cmip_ref_core.datasets import SourceDatasetType

prettyprinter.install_extras(["attrs"])

# %%
provider = cmip_ref_metrics_example.provider
provider

# %% [markdown]
# We select a metric which simply calculates the annual mean, global mean timeseries of a dataset.
#
# The data requirements of this metric, filter out all variables except `tas` and `rsut`.
# The `group_by` specification ensures that each execution has a unique combination of
# `source_id`, `variant_id`, `variable_id` and `experiment_id` values.

# %%
metric = provider.get("global-mean-timeseries")

# %%
prettyprinter.pprint(metric.data_requirements[0])

# %% tags=["hide_code"]
config = Config.default()
db = Database.from_config(config)

# %% [markdown]
# Load the data catalog containing the CMIP6 datasets.
# This contains the datasets that have been ingested into the REF database.
# You could also use the `find_local_datasets` function to find local datasets on disk,
# thereby bypassing the need for a database.

# %%
# Load the data catalog containing the
data_catalog = get_dataset_adapter("cmip6").load_catalog(db)
data_catalog.head()

# %% [markdown]
# Below the unique combinations of the metadata values that apply to the groupby are shown:

# %%
data_catalog[["source_id", "variant_label", "variable_id", "experiment_id"]].drop_duplicates()

# %% [markdown]
#
# ## Metric Executions
#
# A metric execution is a combination of a metric, a provider, and the data needed to run the metric.
#
# The `MetricSolver` is used to determine which metric executions are required given a set of requirements
# and the currently available dataset.
# This doesn't require the use of the REF database.

# %%
solver = MetricSolver(
    provider_registry=ProviderRegistry(provider),
    data_catalog={
        SourceDatasetType.CMIP6: data_catalog,
    },
)

metric_executions = solver.solve_metric_executions(
    metric=provider.get("global-mean-timeseries"), provider=provider
)

# Convert from a generator to a list to inspect the complete set of results
metric_executions = list(metric_executions)
prettyprinter.pprint(metric_executions)

# %% [markdown]
# We get multiple proposed executions.

# %%
pd.concat(execution.metric_dataset["cmip6"] for execution in metric_executions)[
    ["experiment_id", "variable_id"]
].drop_duplicates()

# %% [markdown]
# Each execution contains a single unique dataset because of the groupby definition.
# The data catalog for the metric execution may contain more than one row
# as a dataset may contain multiple files.

# %%
metric_executions[0].metric_dataset["cmip6"].instance_id.unique().tolist()

# %%
metric_executions[0].metric_dataset["cmip6"]

# %% [markdown]
#
# ## Metric Definitions
#
# Each metric execution requires a `MetricExecutionDefinition` object.
# This object contains the information about where data should be stored
# and which datasets should be used for the metric calculation.

# %%
output_directory = Path("./out")
definition = metric_executions[0].build_metric_execution_info(output_directory)
prettyprinter.pprint(definition)


# %% [markdown]
# ### Running directly locally
#
# A metric can be run directly if you want to run a calculation synchronously
# without any additional infrastructure.
#
# This will not perform and validation/verification of the output results.

# %%
direct_result = metric.run(definition=definition)
assert direct_result.successful

prettyprinter.pprint(direct_result)

# %% [markdown]
# ## Metric calculations
#
# Metric calculations are typically run using an [Executor](cmip_ref_core.executor.Executor)
# which provides an abstraction to enable metrics to be run in multiple different ways.
# These executors can run metrics locally, on a cluster, or on a remote service
#
# The simplest executor is the [LocalExecutor](cmip_ref.executor.local.LocalExecutor).
# This executor runs a given metric synchronously in the current process.
#
# The executor can be specified in the configuration, or
# using the `REF_EXECUTOR` environment variable which takes precedence.
# The [LocalExecutor][cmip_ref.executor.local.LocalExecutor] is the default executor,
# if no other configuration is provided.

# %%
executor = config.executor.build()
metric = provider.get("global-mean-timeseries")

executor.run_metric(provider, metric, definition=definition)

# %%

<<<<<<< HEAD
output_file = definition.to_output_path("output.json")
=======
output_file = result.definition.to_output_path(result.output_bundle_filename)
>>>>>>> a26e9360
with open(output_file) as fh:
    # Load the output bundle and pretty print
    loaded_result = json.loads(fh.read())
    print(json.dumps(loaded_result, indent=2))


# %%<|MERGE_RESOLUTION|>--- conflicted
+++ resolved
@@ -174,12 +174,7 @@
 executor.run_metric(provider, metric, definition=definition)
 
 # %%
-
-<<<<<<< HEAD
 output_file = definition.to_output_path("output.json")
-=======
-output_file = result.definition.to_output_path(result.output_bundle_filename)
->>>>>>> a26e9360
 with open(output_file) as fh:
     # Load the output bundle and pretty print
     loaded_result = json.loads(fh.read())
