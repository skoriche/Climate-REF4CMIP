[project]
name = "climate-ref-esmvaltool"
version = "0.6.5"
description = "ESMValTool diagnostic provider for the Rapid Evaluation Framework"
readme = "README.md"
authors = [
    { name = "ESMValTool development team", email = "esmvaltool-dev@listserv.dfn.de" },
    { name = "Jared Lewis", email = "jared.lewis@climate-resource.com" },
]
license = "Apache-2.0"
requires-python = ">=3.11"
classifiers = [
    "Development Status :: 3 - Alpha",
    "Operating System :: OS Independent",
    "Intended Audience :: Developers",
    "Intended Audience :: Science/Research",
    "Programming Language :: Python",
    "Programming Language :: Python :: 3",
    "Programming Language :: Python :: 3.11",
    "Programming Language :: Python :: 3.12",
    "Programming Language :: Python :: 3.13",
    "Topic :: Scientific/Engineering",
    "License :: OSI Approved :: Apache Software License",
]
dependencies = [
    "climate-ref-core",
<<<<<<< HEAD
    "pooch >= 1.8",
=======
>>>>>>> 6f4e6983
    "pyyaml",
    "xarray >= 2023.3.0",
]
[project.entry-points."climate-ref.providers"]
esmvaltool = "climate_ref_esmvaltool:provider"

[build-system]
requires = ["hatchling"]
build-backend = "hatchling.build"<|MERGE_RESOLUTION|>--- conflicted
+++ resolved
@@ -24,10 +24,7 @@
 ]
 dependencies = [
     "climate-ref-core",
-<<<<<<< HEAD
     "pooch >= 1.8",
-=======
->>>>>>> 6f4e6983
     "pyyaml",
     "xarray >= 2023.3.0",
 ]
