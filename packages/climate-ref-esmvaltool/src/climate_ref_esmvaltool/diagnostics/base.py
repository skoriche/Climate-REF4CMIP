--- conflicted
+++ resolved
@@ -93,11 +93,7 @@
 
         recipe_path = definition.to_output_path("recipe.yml")
         with recipe_path.open("w", encoding="utf-8") as file:
-<<<<<<< HEAD
-            yaml.safe_dump(recipe, file)
-=======
             yaml.safe_dump(recipe, file, sort_keys=False)
->>>>>>> 3e445042
 
         climate_data = definition.to_output_path("climate_data")
 
