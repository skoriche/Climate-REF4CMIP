import pandas

from climate_ref_core.constraints import (
    AddSupplementaryDataset,
    PartialDateTime,
    RequireFacets,
    RequireTimerange,
)
from climate_ref_core.datasets import FacetFilter, SourceDatasetType
from climate_ref_core.diagnostics import DataRequirement
from climate_ref_esmvaltool.diagnostics.base import ESMValToolDiagnostic
from climate_ref_esmvaltool.recipe import dataframe_to_recipe
from climate_ref_esmvaltool.types import Recipe


class ClimateAtGlobalWarmingLevels(ESMValToolDiagnostic):
    """
    Calculate climate variables at global warming levels.
    """

    name = "Climate variables at global warming levels"
    slug = "climate-at-global-warming-levels"
    base_recipe = "recipe_calculate_gwl_exceedance_stats.yml"

    variables = (
        "pr",
        "tas",
    )

    matching_facets = (
        "source_id",
        "member_id",
        "grid_label",
        "table_id",
        "variable_id",
    )

    data_requirements = (
        DataRequirement(
            source_type=SourceDatasetType.CMIP6,
            filters=(
                FacetFilter(
                    facets={
                        "variable_id": variables,
                        "experiment_id": (
                            "ssp126",
                            "ssp245",
                            "ssp370",
                            "ssp585",
                        ),
                        "table_id": "Amon",
                    },
                ),
            ),
            group_by=("experiment_id",),
            constraints=(
                AddSupplementaryDataset(
                    supplementary_facets={"experiment_id": "historical"},
                    matching_facets=matching_facets,
                    optional_matching_facets=tuple(),
                ),
<<<<<<< HEAD
=======
                RequireTimerange(
                    group_by=matching_facets,
                    start=PartialDateTime(year=1850, month=1),
                    end=PartialDateTime(year=2100, month=12),
                ),
>>>>>>> e146ffbb
                RequireFacets(
                    "experiment_id",
                    required_facets=("historical",),
                    group_by=matching_facets,
                ),
                RequireFacets(
                    "variable_id",
                    required_facets=variables,
                    group_by=("experiment_id", "source_id", "member_id", "grid_label", "table_id"),
                ),
<<<<<<< HEAD
                RequireTimerange(
                    group_by=matching_facets,
                    start=PartialDateTime(year=1850, month=1),
                    end=PartialDateTime(year=2100, month=12),
                ),
=======
>>>>>>> e146ffbb
                AddSupplementaryDataset.from_defaults("areacella", SourceDatasetType.CMIP6),
            ),
        ),
    )
    facets = ()

    @staticmethod
    def update_recipe(
        recipe: Recipe,
        input_files: dict[SourceDatasetType, pandas.DataFrame],
    ) -> None:
        """Update the recipe."""
        # Set up the datasets
        diagnostics = recipe["diagnostics"]
        for diagnostic in diagnostics.values():
            diagnostic.pop("additional_datasets")
        recipe_variables = dataframe_to_recipe(
            input_files[SourceDatasetType.CMIP6],
            group_by=(
                "source_id",
                "member_id",
                "grid_label",
                "table_id",
                "variable_id",
            ),
        )
        datasets = recipe_variables["tas"]["additional_datasets"]
        datasets = [ds for ds in datasets if ds["exp"] != "historical"]
        for dataset in datasets:
            dataset.pop("timerange")
        recipe["datasets"] = datasets

        # Specify the timeranges
        diagnostics["calculate_gwl_exceedance_years"]["variables"]["tas_anomaly"] = {
            "short_name": "tas",
            "preprocessor": "calculate_anomalies",
            "timerange": "1850/2100",
        }

        diagnostics["gwl_mean_plots_tas"]["variables"]["tas"] = {
            "short_name": "tas",
            "preprocessor": "multi_model_gwl_stats",
            "timerange": "2000/2100",
        }

        diagnostics["gwl_mean_plots_pr"]["variables"]["pr"] = {
            "short_name": "pr",
            "preprocessor": "multi_model_gwl_stats",
            "timerange": "2000/2100",
        }<|MERGE_RESOLUTION|>--- conflicted
+++ resolved
@@ -59,14 +59,11 @@
                     matching_facets=matching_facets,
                     optional_matching_facets=tuple(),
                 ),
-<<<<<<< HEAD
-=======
                 RequireTimerange(
                     group_by=matching_facets,
                     start=PartialDateTime(year=1850, month=1),
                     end=PartialDateTime(year=2100, month=12),
                 ),
->>>>>>> e146ffbb
                 RequireFacets(
                     "experiment_id",
                     required_facets=("historical",),
@@ -77,14 +74,6 @@
                     required_facets=variables,
                     group_by=("experiment_id", "source_id", "member_id", "grid_label", "table_id"),
                 ),
-<<<<<<< HEAD
-                RequireTimerange(
-                    group_by=matching_facets,
-                    start=PartialDateTime(year=1850, month=1),
-                    end=PartialDateTime(year=2100, month=12),
-                ),
-=======
->>>>>>> e146ffbb
                 AddSupplementaryDataset.from_defaults("areacella", SourceDatasetType.CMIP6),
             ),
         ),
