--- conflicted
+++ resolved
@@ -44,10 +44,6 @@
             ),
             group_by=("source_id", "member_id", "grid_label"),
             constraints=(
-<<<<<<< HEAD
-                RequireFacets("variable_id", variables),
-=======
->>>>>>> e146ffbb
                 RequireTimerange(
                     group_by=("instance_id",),
                     start=PartialDateTime(1996, 1),
