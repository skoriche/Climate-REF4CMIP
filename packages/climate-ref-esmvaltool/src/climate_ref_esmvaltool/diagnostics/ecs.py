from pathlib import Path

import pandas
import xarray

from climate_ref_core.constraints import (
    AddSupplementaryDataset,
    RequireContiguousTimerange,
    RequireFacets,
    RequireOverlappingTimerange,
)
from climate_ref_core.datasets import ExecutionDatasetCollection, FacetFilter, SourceDatasetType
from climate_ref_core.diagnostics import DataRequirement
from climate_ref_core.pycmec.metric import CMECMetric, MetricCV
from climate_ref_core.pycmec.output import CMECOutput
from climate_ref_esmvaltool.diagnostics.base import ESMValToolDiagnostic
from climate_ref_esmvaltool.recipe import dataframe_to_recipe
from climate_ref_esmvaltool.types import MetricBundleArgs, OutputBundleArgs, Recipe


class EquilibriumClimateSensitivity(ESMValToolDiagnostic):
    """
    Calculate the global mean equilibrium climate sensitivity for a dataset.
    """

    name = "Equilibrium Climate Sensitivity"
    slug = "equilibrium-climate-sensitivity"
    base_recipe = "recipe_ecs.yml"

    variables = (
        "rlut",
        "rsdt",
        "rsut",
        "tas",
    )
    experiments = (
        "abrupt-4xCO2",
        "piControl",
    )
    data_requirements = (
        DataRequirement(
            source_type=SourceDatasetType.CMIP6,
            filters=(
                FacetFilter(
                    facets={
                        "variable_id": variables,
                        "experiment_id": experiments,
                    },
                ),
            ),
            group_by=("source_id", "member_id", "grid_label"),
            constraints=(
                RequireFacets("variable_id", variables),
                RequireFacets("experiment_id", experiments),
                RequireContiguousTimerange(group_by=("instance_id",)),
                RequireOverlappingTimerange(group_by=("instance_id",)),
                AddSupplementaryDataset.from_defaults("areacella", SourceDatasetType.CMIP6),
            ),
        ),
    )
    facets = ("grid_label", "member_id", "source_id", "region", "metric")

    @staticmethod
    def update_recipe(recipe: Recipe, input_files: pandas.DataFrame) -> None:
        """Update the recipe."""
        # Only run the diagnostic that computes ECS for a single model.
        recipe["diagnostics"] = {
            "ecs": {
                "description": "Calculate ECS.",
                "variables": {
                    "tas": {
                        "preprocessor": "spatial_mean",
                    },
                    "rtnt": {
                        "preprocessor": "spatial_mean",
                        "derive": True,
                    },
                },
                "scripts": {
                    "calculate": {
                        "script": "climate_metrics/ecs.py",
                        "calculate_mmm": False,
                    },
                },
            },
        }

        # Prepare updated datasets section in recipe. It contains two
        # datasets, one for the "abrupt-4xCO2" and one for the "piControl"
        # experiment.
        recipe_variables = dataframe_to_recipe(input_files)
        recipe_variables = {k: v for k, v in recipe_variables.items() if k != "areacella"}

        # Select a timerange covered by all datasets.
        start_times, end_times = [], []
        for variable in recipe_variables.values():
            for dataset in variable["additional_datasets"]:
                start, end = dataset["timerange"].split("/")
                start_times.append(start)
                end_times.append(end)
        timerange = f"{max(start_times)}/{min(end_times)}"

        datasets = recipe_variables["tas"]["additional_datasets"]
        for dataset in datasets:
            dataset["timerange"] = timerange

        # Remove keys from the recipe that are only used for YAML anchors
        keys_to_remove = [
            "CMIP5_RTMT",
            "CMIP6_RTMT",
            "CMIP5_RTNT",
            "CMIP6_RTNT",
            "ECS_SCRIPT",
            "SCATTERPLOT",
        ]
        for key in keys_to_remove:
            recipe.pop(key, None)

        recipe["datasets"] = datasets

    @staticmethod
    def format_result(
        result_dir: Path,
        execution_dataset: ExecutionDatasetCollection,
        metric_args: MetricBundleArgs,
        output_args: OutputBundleArgs,
    ) -> tuple[CMECMetric, CMECOutput]:
        """Format the result."""
<<<<<<< HEAD
        input_files = next(c.datasets for _, c in execution_dataset.items())
        source_id = input_files.iloc[0].source_id

        ecs_ds = xarray.open_dataset(result_dir / "work" / "ecs" / "calculate" / "ecs.nc")
=======
        ecs_ds = xarray.open_dataset(result_dir / "work" / "cmip6" / "ecs" / "ecs.nc")
>>>>>>> d4a2b102
        ecs = float(ecs_ds["ecs"].values[0])
        lambda_ds = xarray.open_dataset(result_dir / "work" / "ecs" / "calculate" / "lambda.nc")
        lambda_ = float(lambda_ds["lambda"].values[0])

        # Update the diagnostic bundle arguments with the computed diagnostics.
        metric_args[MetricCV.DIMENSIONS.value] = {
            MetricCV.JSON_STRUCTURE.value: [
                "region",
                "metric",
            ],
            "region": {"global": {}},
            "metric": {"ecs": {}, "lambda": {}},
        }
        metric_args[MetricCV.RESULTS.value] = {
            "global": {
                "ecs": ecs,
                "lambda": lambda_,
            },
        }

        return CMECMetric.model_validate(metric_args), CMECOutput.model_validate(output_args)<|MERGE_RESOLUTION|>--- conflicted
+++ resolved
@@ -126,14 +126,7 @@
         output_args: OutputBundleArgs,
     ) -> tuple[CMECMetric, CMECOutput]:
         """Format the result."""
-<<<<<<< HEAD
-        input_files = next(c.datasets for _, c in execution_dataset.items())
-        source_id = input_files.iloc[0].source_id
-
         ecs_ds = xarray.open_dataset(result_dir / "work" / "ecs" / "calculate" / "ecs.nc")
-=======
-        ecs_ds = xarray.open_dataset(result_dir / "work" / "cmip6" / "ecs" / "ecs.nc")
->>>>>>> d4a2b102
         ecs = float(ecs_ds["ecs"].values[0])
         lambda_ds = xarray.open_dataset(result_dir / "work" / "ecs" / "calculate" / "lambda.nc")
         lambda_ = float(lambda_ds["lambda"].values[0])
