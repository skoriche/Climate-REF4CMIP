from pathlib import Path

import pandas
import pandas as pd

from climate_ref_core.constraints import (
    AddSupplementaryDataset,
    RequireContiguousTimerange,
    RequireFacets,
    RequireOverlappingTimerange,
)
from climate_ref_core.datasets import ExecutionDatasetCollection, FacetFilter, SourceDatasetType
from climate_ref_core.diagnostics import DataRequirement
from climate_ref_core.metric_values.typing import SeriesDefinition
from climate_ref_core.pycmec.metric import CMECMetric, MetricCV
from climate_ref_core.pycmec.output import CMECOutput
from climate_ref_esmvaltool.diagnostics.base import ESMValToolDiagnostic
from climate_ref_esmvaltool.recipe import dataframe_to_recipe
from climate_ref_esmvaltool.types import MetricBundleArgs, OutputBundleArgs, Recipe


class ENSOBasicClimatology(ESMValToolDiagnostic):
    """
    Calculate the ENSO CLIVAR metrics - background climatology.
    """

    name = "ENSO Basic Climatology"
    slug = "enso-basic-climatology"
    base_recipe = "ref/recipe_enso_basicclimatology.yml"

    data_requirements = (
        DataRequirement(
            source_type=SourceDatasetType.CMIP6,
            filters=(
                FacetFilter(
                    facets={
                        "variable_id": ("pr", "tauu"),
                        "experiment_id": "historical",
                        "table_id": "Amon",
                    },
                ),
                FacetFilter(
                    facets={
                        "variable_id": "tos",
                        "experiment_id": "historical",
<<<<<<< HEAD
                        "table_id": ("Amon", "Omon"),
=======
                        "table_id": "Omon",
>>>>>>> e146ffbb
                    },
                ),
            ),
            group_by=("source_id", "member_id", "grid_label"),
            constraints=(
                RequireContiguousTimerange(group_by=("instance_id",)),
                RequireOverlappingTimerange(group_by=("instance_id",)),
                RequireFacets(
                    "variable_id",
                    (
                        "pr",
                        "tauu",
                        "tos",
                    ),
                ),
            ),
        ),
    )
    facets = ()

    series = (
        tuple(
            SeriesDefinition(
                file_pattern=f"diagnostic_metrics/plot_script/{{source_id}}_eq_{var_name}_bias.nc",
                dimensions={
                    "statistic": (
                        f"zonal bias in the time-mean {var_name} structure across the equatorial Pacific"
                    ),
                },
                values_name="tos" if var_name == "sst" else var_name,
                index_name="lon",
                attributes=[],
            )
            for var_name in ["pr", "sst", "tauu"]
        )
        + tuple(
            SeriesDefinition(
                file_pattern=f"diagnostic_metrics/plot_script/{{source_id}}_eq_{var_name}_seacycle.nc",
                dimensions={
                    "statistic": (
                        "zonal bias in the amplitude of the mean seasonal cycle of "
                        f"{var_name} in the equatorial Pacific"
                    ),
                },
                values_name="tos" if var_name == "sst" else var_name,
                index_name="lon",
                attributes=[],
            )
            for var_name in ["pr", "sst", "tauu"]
        )
        + (
            SeriesDefinition(
                file_pattern="diagnostic_metrics/plot_script/{source_id}_pr_double.nc",
                dimensions={
                    "statistic": ("meridional bias in the time-mean pr structure across the eastern Pacific"),
                },
                values_name="pr",
                index_name="lat",
                attributes=[],
            ),
            SeriesDefinition(
                file_pattern="diagnostic_metrics/plot_script/*_pr_double_seacycle.nc",
                dimensions={
                    "statistic": (
                        "meridional bias in the amplitude of the mean seasonal "
                        "pr cycle in the eastern Pacific"
                    ),
                },
                values_name="pr",
                index_name="lat",
                attributes=[],
            ),
        )
    )

    @staticmethod
    def update_recipe(
        recipe: Recipe,
        input_files: dict[SourceDatasetType, pandas.DataFrame],
    ) -> None:
        """Update the recipe."""
        recipe_variables = dataframe_to_recipe(input_files[SourceDatasetType.CMIP6])
        recipe.pop("datasets")
        for diagnostic in recipe["diagnostics"].values():
            for variable in diagnostic["variables"].values():
                variable["additional_datasets"].extend(
                    recipe_variables[variable["short_name"]]["additional_datasets"]
                )


class ENSOCharacteristics(ESMValToolDiagnostic):
    """
    Calculate the ENSO CLIVAR metrics - basic ENSO characteristics.
    """

    name = "ENSO Characteristics"
    slug = "enso-characteristics"
    base_recipe = "ref/recipe_enso_characteristics.yml"

    data_requirements = (
        DataRequirement(
            source_type=SourceDatasetType.CMIP6,
            filters=(
                FacetFilter(
                    facets={
                        "variable_id": "tos",
                        "experiment_id": "historical",
                        "table_id": "Omon",
                    },
                ),
            ),
            group_by=("source_id", "member_id", "grid_label"),
            constraints=(
                RequireContiguousTimerange(group_by=("instance_id",)),
                RequireOverlappingTimerange(group_by=("instance_id",)),
                AddSupplementaryDataset.from_defaults("areacello", SourceDatasetType.CMIP6),
                RequireFacets("variable_id", ("tos", "areacello")),
            ),
        ),
    )
    facets = ("grid_label", "member_id", "source_id", "region", "metric")
    # ENSO pattern and lifecycle are series, but the ESMValTool diagnostic
    # script does not save the values used in the figure.
    series = tuple()

    @staticmethod
    def update_recipe(
        recipe: Recipe,
        input_files: dict[SourceDatasetType, pandas.DataFrame],
    ) -> None:
        """Update the recipe."""
        recipe_variables = dataframe_to_recipe(input_files[SourceDatasetType.CMIP6])
        recipe["datasets"] = recipe_variables["tos"]["additional_datasets"]
        # TODO: update the observational data requirement once available on ESGF.
        # Observations - use only one per run
        recipe["datasets"].append(
            # {
            #     "dataset": "NOAA-ERSSTv5",
            #     "version": "v5",
            #     "project": "OBS6",
            #     "type": "reanaly",
            #     "tier": 2,
            # }
            {
                "dataset": "TROPFLUX",
                "version": "v1",
                "project": "OBS6",
                "type": "reanaly",
                "tier": 2,
            }
        )

    @staticmethod
    def format_result(
        result_dir: Path,
        execution_dataset: ExecutionDatasetCollection,
        metric_args: MetricBundleArgs,
        output_args: OutputBundleArgs,
    ) -> tuple[CMECMetric, CMECOutput]:
        """Format the result."""
        metrics = pd.read_csv(
            result_dir / "work" / "diagnostic_metrics" / "plot_script" / "matrix.csv",
            names=["dataset", "metric_name", "metric_value"],
        )

        # Update the diagnostic bundle arguments with the computed diagnostics.
        metric_args[MetricCV.DIMENSIONS.value] = {
            "json_structure": [
                "region",
                "metric",
            ],
            "region": {"global": {}},
            "metric": {metric: {} for metric in metrics.metric_name},
        }
        metric_args[MetricCV.RESULTS.value] = {
            "global": {
                metric_name: metric_value
                for metric_name, metric_value in zip(
                    metrics.metric_name,
                    metrics.metric_value,
                )
            },
        }

        return CMECMetric.model_validate(metric_args), CMECOutput.model_validate(output_args)<|MERGE_RESOLUTION|>--- conflicted
+++ resolved
@@ -43,11 +43,7 @@
                     facets={
                         "variable_id": "tos",
                         "experiment_id": "historical",
-<<<<<<< HEAD
-                        "table_id": ("Amon", "Omon"),
-=======
                         "table_id": "Omon",
->>>>>>> e146ffbb
                     },
                 ),
             ),
