--- conflicted
+++ resolved
@@ -124,14 +124,6 @@
                     end=PartialDateTime(2009, 12),
                 ),
                 RequireFacets("variable_id", variables),
-<<<<<<< HEAD
-                RequireTimerange(
-                    group_by=("instance_id",),
-                    start=PartialDateTime(1980, 1),
-                    end=PartialDateTime(2009, 12),
-                ),
-=======
->>>>>>> e146ffbb
                 AddSupplementaryDataset.from_defaults("areacella", SourceDatasetType.CMIP6),
             ),
         ),
@@ -156,10 +148,7 @@
                     start=PartialDateTime(1980, 1),
                     end=PartialDateTime(2009, 12),
                 ),
-<<<<<<< HEAD
-=======
                 RequireFacets("variable_id", ("psl", "ua")),
->>>>>>> e146ffbb
             ),
             # TODO: Add obs4MIPs datasets once available and working:
             #
@@ -244,8 +233,6 @@
         "ua",
     )
 
-<<<<<<< HEAD
-=======
     data_requirements = (
         DataRequirement(
             source_type=SourceDatasetType.CMIP6,
@@ -302,7 +289,6 @@
         ),
     )
 
->>>>>>> e146ffbb
     series = tuple(
         SeriesDefinition(
             file_pattern=f"{diagnostic}-{region}/allplots/*_{var_name}_*.nc",
@@ -322,62 +308,6 @@
         for var_name in variables
         for region in REGIONS
         for diagnostic in ["timeseries_abs", "timeseries"]
-    )
-
-    data_requirements = (
-        DataRequirement(
-            source_type=SourceDatasetType.CMIP6,
-            filters=(
-                FacetFilter(
-                    facets={
-                        "variable_id": variables,
-                        "experiment_id": "historical",
-                        "table_id": "Amon",
-                    },
-                ),
-            ),
-            group_by=("source_id", "member_id", "grid_label"),
-            constraints=(
-                RequireFacets("variable_id", variables),
-                RequireTimerange(
-                    group_by=("instance_id",),
-                    start=PartialDateTime(1980, 1),
-                    end=PartialDateTime(2014, 12),
-                ),
-                AddSupplementaryDataset.from_defaults("areacella", SourceDatasetType.CMIP6),
-            ),
-        ),
-        DataRequirement(
-            source_type=SourceDatasetType.obs4MIPs,
-            filters=(
-                FacetFilter(
-                    facets={
-                        "variable_id": (
-                            "psl",
-                            "ua",
-                        ),
-                        "source_id": "ERA-5",
-                        "frequency": "mon",
-                    },
-                ),
-            ),
-            group_by=("source_id",),
-            constraints=(
-                RequireTimerange(
-                    group_by=("instance_id",),
-                    start=PartialDateTime(1980, 1),
-                    end=PartialDateTime(2014, 12),
-                ),
-            ),
-            # TODO: Add obs4MIPs datasets once available and working:
-            #
-            # obs4MIPs dataset that cannot be ingested (https://github.com/Climate-REF/climate-ref/issues/260):
-            # - GPCP-V2.3: pr
-            #
-            # Not yet available on obs4MIPs:
-            # - ERA5: hus
-            # - HadCRUT5_ground_5.0.1.0-analysis: tas
-        ),
     )
 
 
