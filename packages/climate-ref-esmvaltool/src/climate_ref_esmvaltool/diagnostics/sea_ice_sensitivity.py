from pathlib import Path

import pandas
import pandas as pd

from climate_ref_core.constraints import (
    AddSupplementaryDataset,
    PartialDateTime,
    RequireFacets,
    RequireTimerange,
)
from climate_ref_core.datasets import ExecutionDatasetCollection, FacetFilter, SourceDatasetType
from climate_ref_core.diagnostics import DataRequirement
from climate_ref_core.pycmec.metric import CMECMetric, MetricCV
from climate_ref_core.pycmec.output import CMECOutput
from climate_ref_esmvaltool.diagnostics.base import ESMValToolDiagnostic
from climate_ref_esmvaltool.recipe import dataframe_to_recipe
from climate_ref_esmvaltool.types import MetricBundleArgs, OutputBundleArgs, Recipe


class SeaIceSensitivity(ESMValToolDiagnostic):
    """
    Calculate sea ice sensitivity.
    """

    name = "Sea ice sensitivity"
    slug = "sea-ice-sensitivity"
    base_recipe = "recipe_seaice_sensitivity.yml"

    data_requirements = (
        DataRequirement(
            source_type=SourceDatasetType.CMIP6,
            filters=(
                FacetFilter(
                    facets={
                        "variable_id": "siconc",
                        "experiment_id": "historical",
                        "table_id": "SImon",
                    },
                ),
                FacetFilter(
                    facets={
                        "variable_id": "tas",
                        "experiment_id": "historical",
<<<<<<< HEAD
                        "table_id": ("Amon", "SImon"),
=======
                        "table_id": "Amon",
>>>>>>> e146ffbb
                    },
                ),
            ),
            group_by=("experiment_id",),  # this does nothing, but group_by cannot be empty
            constraints=(
<<<<<<< HEAD
                RequireFacets(
                    "variable_id",
                    required_facets=variables,
=======
                RequireTimerange(
                    group_by=("instance_id",),
                    start=PartialDateTime(1979, 1),
                    end=PartialDateTime(2014, 12),
                ),
                RequireFacets(
                    "variable_id",
                    required_facets=("siconc", "tas"),
>>>>>>> e146ffbb
                    group_by=("source_id", "member_id", "grid_label"),
                ),
                AddSupplementaryDataset.from_defaults("areacella", SourceDatasetType.CMIP6),
                AddSupplementaryDataset.from_defaults("areacello", SourceDatasetType.CMIP6),
                RequireFacets(
                    "variable_id",
                    required_facets=("areacello",),
                    group_by=("source_id", "grid_label"),
                ),
<<<<<<< HEAD
                RequireTimerange(
                    group_by=("instance_id",),
                    start=PartialDateTime(1979, 1),
                    end=PartialDateTime(2014, 12),
                ),
=======
>>>>>>> e146ffbb
            ),
        ),
    )
    facets = ("experiment_id", "source_id", "region", "metric")

    @staticmethod
    def update_recipe(
        recipe: Recipe,
        input_files: dict[SourceDatasetType, pandas.DataFrame],
    ) -> None:
        """Update the recipe."""
        recipe_variables = dataframe_to_recipe(input_files[SourceDatasetType.CMIP6])
        datasets = recipe_variables["tas"]["additional_datasets"]
        for dataset in datasets:
            dataset.pop("mip")
            dataset["timerange"] = "1979/2014"
        recipe["datasets"] = datasets

    @staticmethod
    def format_result(
        result_dir: Path,
        execution_dataset: ExecutionDatasetCollection,
        metric_args: MetricBundleArgs,
        output_args: OutputBundleArgs,
    ) -> tuple[CMECMetric, CMECOutput]:
        """Format the result."""
        metric_args[MetricCV.DIMENSIONS.value] = {
            "json_structure": [
                "source_id",
                "region",
                "metric",
            ],
            "source_id": {},
            "region": {},
            "metric": {},
        }
        for region in "antarctic", "arctic":
            df = pd.read_csv(
                result_dir / "work" / region / "sea_ice_sensitivity_script" / "plotted_values.csv"
            )
            df = df.rename(columns={"Unnamed: 0": "source_id"}).drop(columns=["label"])
            metric_args[MetricCV.DIMENSIONS.value]["region"][region] = {}
            for metric in df.columns[1:]:
                metric_args[MetricCV.DIMENSIONS.value]["metric"][metric] = {}
            for row in df.itertuples(index=False):
                source_id = row.source_id
                metric_args[MetricCV.DIMENSIONS.value]["source_id"][source_id] = {}
                for metric, value in zip(df.columns[1:], row[1:]):
                    if source_id not in metric_args[MetricCV.RESULTS.value]:
                        metric_args[MetricCV.RESULTS.value][source_id] = {}
                    if region not in metric_args[MetricCV.RESULTS.value][source_id]:
                        metric_args[MetricCV.RESULTS.value][source_id][region] = {}
                    metric_args[MetricCV.RESULTS.value][source_id][region][metric] = value

        return CMECMetric.model_validate(metric_args), CMECOutput.model_validate(output_args)<|MERGE_RESOLUTION|>--- conflicted
+++ resolved
@@ -42,21 +42,12 @@
                     facets={
                         "variable_id": "tas",
                         "experiment_id": "historical",
-<<<<<<< HEAD
-                        "table_id": ("Amon", "SImon"),
-=======
                         "table_id": "Amon",
->>>>>>> e146ffbb
                     },
                 ),
             ),
             group_by=("experiment_id",),  # this does nothing, but group_by cannot be empty
             constraints=(
-<<<<<<< HEAD
-                RequireFacets(
-                    "variable_id",
-                    required_facets=variables,
-=======
                 RequireTimerange(
                     group_by=("instance_id",),
                     start=PartialDateTime(1979, 1),
@@ -65,7 +56,6 @@
                 RequireFacets(
                     "variable_id",
                     required_facets=("siconc", "tas"),
->>>>>>> e146ffbb
                     group_by=("source_id", "member_id", "grid_label"),
                 ),
                 AddSupplementaryDataset.from_defaults("areacella", SourceDatasetType.CMIP6),
@@ -75,14 +65,6 @@
                     required_facets=("areacello",),
                     group_by=("source_id", "grid_label"),
                 ),
-<<<<<<< HEAD
-                RequireTimerange(
-                    group_by=("instance_id",),
-                    start=PartialDateTime(1979, 1),
-                    end=PartialDateTime(2014, 12),
-                ),
-=======
->>>>>>> e146ffbb
             ),
         ),
     )
