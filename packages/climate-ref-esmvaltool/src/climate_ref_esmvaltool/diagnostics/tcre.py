--- conflicted
+++ resolved
@@ -38,11 +38,7 @@
                 FacetFilter(
                     facets={
                         "variable_id": variables,
-<<<<<<< HEAD
-                        "experiment_id": experiments,
-=======
                         "experiment_id": "esm-1pctCO2",
->>>>>>> e146ffbb
                         "table_id": "Amon",
                     },
                 ),
