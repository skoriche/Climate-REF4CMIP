--- conflicted
+++ resolved
@@ -1,12 +1,7 @@
 [project]
 name = "climate-ref-ilamb"
-<<<<<<< HEAD
-version = "0.4.0"
+version = "0.4.1"
 description = "ILAMB diagnostic provider for the Rapid Evaluation Framework"
-=======
-version = "0.4.1"
-description = "ILAMB metrics provider for the CMIP Rapid Evaluation Framework"
->>>>>>> d915b372
 readme = "README.md"
 authors = [{ name = "Nathan Collier", email = "nathaniel.collier@gmail.com" }]
 requires-python = ">=3.11"
