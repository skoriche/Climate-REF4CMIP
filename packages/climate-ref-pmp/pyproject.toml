--- conflicted
+++ resolved
@@ -1,12 +1,7 @@
 [project]
 name = "climate-ref-pmp"
-<<<<<<< HEAD
-version = "0.4.0"
+version = "0.4.1"
 description = "PMP diagnostic provider for the Rapid Evaluation Framework"
-=======
-version = "0.4.1"
-description = "PMP metrics provider for the CMIP Rapid Evaluation Framework"
->>>>>>> d915b372
 readme = "README.md"
 authors = [
     { name = "Jiwoo Lee", email = "jwlee@llnl.gov" }
