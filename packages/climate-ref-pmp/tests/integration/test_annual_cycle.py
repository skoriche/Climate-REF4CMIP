import pytest
from climate_ref_pmp import provider

from climate_ref.models import Execution as MetricExecutionResultModel
from climate_ref.solver import solve_executions
from climate_ref.testing import validate_result


@pytest.mark.slow
def test_annual_cycle(data_catalog, tmp_path, config, mocker):
<<<<<<< HEAD
    metric = provider.get("pmp-annual-cycle")
    mocker.patch.object(MetricExecutionResultModel, "execution")
=======
    metric = provider.get("annual-cycle")
    mocker.patch.object(MetricExecutionResultModel, "metric_execution_group")
>>>>>>> 41d4550a

    # Ensure the conda prefix is set
    provider.configure(config)

    # Get the first match from the data catalog
    execution = next(
        solve_executions(
            data_catalog=data_catalog,
            diagnostic=metric,
            provider=provider,
        )
    )

    # Run the diagnostic
    definition = execution.build_execution_definition(output_root=config.paths.scratch)
    definition.output_directory.mkdir(parents=True)
    result = metric.run(definition)

    # Check the result
    validate_result(config, result)<|MERGE_RESOLUTION|>--- conflicted
+++ resolved
@@ -6,15 +6,11 @@
 from climate_ref.testing import validate_result
 
 
+@pytest.mark.xfail(reason="#258")
 @pytest.mark.slow
 def test_annual_cycle(data_catalog, tmp_path, config, mocker):
-<<<<<<< HEAD
-    metric = provider.get("pmp-annual-cycle")
-    mocker.patch.object(MetricExecutionResultModel, "execution")
-=======
-    metric = provider.get("annual-cycle")
-    mocker.patch.object(MetricExecutionResultModel, "metric_execution_group")
->>>>>>> 41d4550a
+    diagnostic = provider.get("annual-cycle")
+    mocker.patch.object(MetricExecutionResultModel, "execution_group")
 
     # Ensure the conda prefix is set
     provider.configure(config)
@@ -23,7 +19,7 @@
     execution = next(
         solve_executions(
             data_catalog=data_catalog,
-            diagnostic=metric,
+            diagnostic=diagnostic,
             provider=provider,
         )
     )
@@ -31,7 +27,7 @@
     # Run the diagnostic
     definition = execution.build_execution_definition(output_root=config.paths.scratch)
     definition.output_directory.mkdir(parents=True)
-    result = metric.run(definition)
+    result = diagnostic.run(definition)
 
     # Check the result
-    validate_result(config, result)+    validate_result(diagnostic, config, result)