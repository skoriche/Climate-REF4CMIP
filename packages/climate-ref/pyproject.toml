--- conflicted
+++ resolved
@@ -38,13 +38,9 @@
     "loguru>=0.7.2",
     "ecgtools>=2024.7.31",
     "platformdirs>=4.3.6",
-<<<<<<< HEAD
     "setuptools>=75.8.0",
     "tqdm>=4.67.1",
     "parsl>=2025.5.19"
-=======
-    "tqdm>=4.67.1"
->>>>>>> 437216e3
 ]
 
 [project.optional-dependencies]
