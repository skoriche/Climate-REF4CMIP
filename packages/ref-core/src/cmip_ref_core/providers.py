--- conflicted
+++ resolved
@@ -301,11 +301,7 @@
         """
         with self.get_environment_file() as file:
             suffix = hashlib.sha1(file.read_bytes(), usedforsecurity=False).hexdigest()
-<<<<<<< HEAD
-        return self.prefix / f"{self.name}-{self.version}-{suffix}"
-=======
         return self.prefix / f"{self.slug}-{self.version}-{suffix}"
->>>>>>> 116bb7d3
 
     def create_env(self) -> None:
         """
@@ -322,11 +318,6 @@
                 "--yes",
                 "--file",
                 f"{file}",
-<<<<<<< HEAD
-                "--platform",
-                "osx-64",
-=======
->>>>>>> 116bb7d3
                 "--prefix",
                 f"{self.env_path}",
             ]
