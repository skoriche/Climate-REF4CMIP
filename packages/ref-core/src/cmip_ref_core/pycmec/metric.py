"""
CMEC metric bundle class

Following the CMEC metric bundle standards at
https://github.com/Earth-System-Diagnostics-Standards/EMDS

To validate that a dictionary is compatible with the CMEC
metric bundle standards, please use:
 - class instantiation: cmec = CMECMetric(**result_dict)
 - class model_validate method: cmec = CMECMetric.model_validate(result_dict)
Both ways will create the CMECMetric instance (cmec)
"""

import pathlib
from collections import Counter
from enum import Enum
from typing import Any

from pydantic import (
    BaseModel,
    ConfigDict,
    Field,
    FilePath,
    RootModel,
    ValidationInfo,
    field_validator,
    model_validator,
    validate_call,
)
from pydantic.json_schema import GenerateJsonSchema, JsonSchemaMode, JsonSchemaValue
from pydantic_core import CoreSchema
from typing_extensions import Self


class MetricCV(Enum):
    """
    CMEC metric bundle controlled vocabulary
    """

    DIMENSIONS = "DIMENSIONS"
    JSON_STRUCTURE = "json_structure"
    SCHEMA = "SCHEMA"
    RESULTS = "RESULTS"
    PROVENANCE = "PROVENANCE"
    DISCLAIMER = "DISCLAIMER"
    NOTES = "NOTES"
    ATTRIBUTES = "attributes"


<<<<<<< HEAD
class MetricSchema(BaseModel):
    """
    A metric schema used by unified dasbboard, not required by CMEC
    """

    name: str
    version: str
    package: str


=======
>>>>>>> 25634fc9
class MetricDimensions(RootModel[Any]):
    """
    CMEC metric bundle DIMENSIONS object

    This describes the order of the dimensions and their possible values.
    The order of the dimensions matter as that determines how the results are nested.
    """

    root: dict[str, Any] = Field(
        default={
            MetricCV.JSON_STRUCTURE.value: ["model", "metric"],
            "model": {},
            "metric": {},
        }
    )

    @model_validator(mode="after")
    def _validate_dimensions(self) -> Self:
        """Validate a MetricDimensions object"""
        # assert the items in json_structure are same as the keys of dimensions

        if MetricCV.JSON_STRUCTURE.value not in self.root.keys():
            raise ValueError(f"{MetricCV.JSON_STRUCTURE.value} is required keyword")

        if not (
            Counter(self.root[MetricCV.JSON_STRUCTURE.value])
            == Counter([k for k in self.root.keys() if k != MetricCV.JSON_STRUCTURE.value])
        ):
            raise ValueError("json_structure items are not in the keys of the DIMENSIONS")

        return self

    @validate_call
    def add_dimension(self, dim_name: str, dim_content: dict[str, Any]) -> None:
        """
        Add or update one dimension to MetricDimensions object

        Parameters
        ----------
        dim_name
            Name of new dimension to be added
        dim_content
            Dictionary contains contents associated with dim_name

        Returns
        -------
        :
            CMEC MetricDimensions object with dim_name added
        """
        if dim_name in self.root[MetricCV.JSON_STRUCTURE.value]:
            self.root[dim_name].update(dim_content)

        else:
            self.root[MetricCV.JSON_STRUCTURE.value].append(dim_name)
            self.root[dim_name] = dim_content

    @classmethod
    def merge_dimension(cls, metric_dim1: Any, metric_dim2: Any) -> Self:
        """
        Merge two MetricDimensions objects

        Parameters
        ----------
        metric_dim1
            First CMEC MetricDimensions object to be merged
        metric_dim2
            Second CMEC MetricDimensions object to be merged

        Returns
        -------
        :
            Return a merged CMEC MetricDimensions object
        """
        mdim1 = cls.model_validate(metric_dim1)
        mdim2 = cls.model_validate(metric_dim2)

        if not (mdim1.root[MetricCV.JSON_STRUCTURE.value] == mdim2.root[MetricCV.JSON_STRUCTURE.value]):
            raise ValueError("JSON_STRUCTURES are not same")

        merged_dim = {MetricCV.JSON_STRUCTURE.value: mdim1.root[MetricCV.JSON_STRUCTURE.value]}

        for dim in mdim1.root[MetricCV.JSON_STRUCTURE.value]:
            merged_dim[dim] = mdim1.root[dim]

        for dim in mdim2.root[MetricCV.JSON_STRUCTURE.value]:
            for key in mdim2.root[dim].keys():
                if key not in merged_dim[dim].keys():
                    merged_dim[dim][key] = mdim2.root[dim][key]
        return cls(merged_dim)


class MetricResults(RootModel[Any]):
    """
    CMEC metric bundle RESULTS object
    """

    model_config = ConfigDict(strict=True)
    root: dict[str, dict[Any, Any]]

    @classmethod
    def _check_nested_dict_keys(cls, nested: dict[Any, Any], metdims: dict[Any, Any], level: int = 0) -> None:
        dim_name = metdims[MetricCV.JSON_STRUCTURE.value][level]

        dict_key = list(nested.keys())
        if MetricCV.ATTRIBUTES.value in dict_key:
            dict_key.remove(MetricCV.ATTRIBUTES.value)

        if not (Counter(list(metdims[dim_name].keys())) == Counter(dict_key)):
            raise ValueError("Error in dicts of Results")

        for key, value in nested.items():
            if isinstance(value, dict) and level < len(metdims[MetricCV.JSON_STRUCTURE.value]) - 1:
                cls._check_nested_dict_keys(value, metdims, level + 1)
            elif isinstance(value, dict):
                StrNumDict(value)

    @field_validator("root", mode="after")
    @classmethod
    def _validate_results(cls, rlt: Any, info: ValidationInfo) -> Any:
        """Validate a MetricResults object"""
        if not isinstance(info.context, MetricDimensions):
            s = "\nTo validate MetricResults object, MetricDimensions is needed,\n"
            s += "please use model_validate(Results, context=MetricDimensions to instantiate\n"
            raise ValueError(s)
        else:
            # results = rlt.root
            results = rlt
            metdims = info.context.root
            cls._check_nested_dict_keys(results, metdims, level=0)

        return rlt


class StrNumDict(RootModel[Any]):
    """A class contains string key and numeric value"""

    model_config = ConfigDict(strict=True)
    root: dict[str, float]


class CMECMetric(BaseModel):
    """
    CMEC metric bundle object

    Contains the metrics calculated during a metric execution, in a standardised format.
    """

    model_config = ConfigDict(strict=True, extra="allow")

    DIMENSIONS: MetricDimensions
    """
    Describes the dimensionality of the metrics produced.

    This includes the order of dimensions in `RESULTS`
    """
    RESULTS: dict[str, Any]
    """
    The metric values.

    Results is a nested dictionary of values.
    The order of the nested dictionaries corresponds to the order of the dimensions.
    """
    PROVENANCE: dict[str, Any] | None = None
    """
    Provenance information

    Not currently used in the REF.
    The provenance information from the output bundle is used instead
    """
    DISCLAIMER: dict[str, Any] | None = None
    """
    Disclaimer information

    Not currently used in the REF.
    """
    NOTES: dict[str, Any] | None = None
    """
    Additional notes.

    Not currently used in the REF.
    """

    @model_validator(mode="after")
    def _validate_metrics(self) -> Self:
        """Validate a CMECMetric object"""
        # validate results data
        results = self.RESULTS
        MetricResults.model_validate(results, context=self.DIMENSIONS)
        return self

    @validate_call
    def dump_to_json(self, json_file: str | pathlib.Path = "./cmec.json") -> None:
        """
        Save the CMECMetric object to a file in JSON format

        Parameters
        ----------
        json_file
            JSON file path in the CMEC format to be saved

        Returns
        -------
        :
            None
        """
        pathlib.Path(json_file).write_text(self.model_dump_json(indent=2))

    @classmethod
    @validate_call
    def load_from_json(cls, json_file: FilePath) -> Self:
        """
        Create CMECMetric object from a compatible json file

        Parameters
        ----------
        json_file
            JSON file path to be read

        Returns
        -------
        :
            CMEC Metric object if the file is CMEC-compatible
        """
        json_str = pathlib.Path(json_file).read_text()
        metric_obj = cls.model_validate_json(json_str)

        return metric_obj

    @classmethod
    def _merge(cls, dict_a: dict[Any, Any], dict_b: dict[Any, Any]) -> dict[Any, Any]:
        """Merge the values from dict_b into dict_a inplace"""
        for key, value_b in dict_b.items():
            if key in dict_a:
                if isinstance(dict_a[key], dict) and isinstance(value_b, dict):
                    cls._merge(dict_a[key], value_b)
                else:
                    dict_a[key] = value_b
            else:
                dict_a[key] = value_b
        return dict_a

    @classmethod
    def _fill(cls, mdict: dict[Any, Any], mdims: dict[Any, Any], level: int = 0) -> None:
        dim_name = mdims[MetricCV.JSON_STRUCTURE.value][level]
        for key in mdims[dim_name].keys():
            if key not in mdict:
                mdict[key] = {}

        for key, value in mdict.items():
            if isinstance(value, dict) and level < len(mdims[MetricCV.JSON_STRUCTURE.value]) - 1:
                cls._fill(value, mdims, level + 1)

    @classmethod
    @validate_call
    def merge(cls, metric_obj1: Any, metric_obj2: Any) -> Self:
        """
        Merge two CMECMetric objects with the same json_structure

        Parameters
        ----------
        metric_obj1
            First CMECMetric object to be merged
        metric_obj2
            Second CMECMetric object to be merged

        Returns
        -------
        :
            Merged CMEC Metric object
        """
        mobj1 = cls.model_validate(metric_obj1)
        mobj2 = cls.model_validate(metric_obj2)

        merged_obj_dims = MetricDimensions.merge_dimension(mobj1.DIMENSIONS, mobj2.DIMENSIONS)

        result1 = mobj2.RESULTS
        result2 = mobj1.RESULTS
        merged_obj_rlts = cls._merge(dict(result1), result2)

        cls._fill(merged_obj_rlts, merged_obj_dims.root)

        MetricResults.model_validate(merged_obj_rlts, context=merged_obj_dims)

        return cls(DIMENSIONS=merged_obj_dims, RESULTS=merged_obj_rlts)

    @staticmethod
    def create_template() -> dict[str, Any]:
        """
        Return an empty dictionary in CMEC metric bundle format
        """
        default_dimensions = MetricDimensions()

        return {
            MetricCV.DIMENSIONS.value: default_dimensions.root,
            MetricCV.RESULTS.value: {},
<<<<<<< HEAD
            MetricCV.SCHEMA.value: None,
=======
>>>>>>> 25634fc9
            MetricCV.PROVENANCE.value: None,
            MetricCV.DISCLAIMER.value: None,
            MetricCV.NOTES.value: None,
        }


class CMECGenerateJsonSchema(GenerateJsonSchema):
    """
    Customized CMEC JSON schema generation
    """

    def generate(self: Self, schema: CoreSchema, mode: JsonSchemaMode = "validation") -> JsonSchemaValue:
        """Generate customized json schema"""
        json_schema = super().generate(schema, mode=mode)
        json_schema["title"] = "CMEC"
        json_schema["$schema"] = self.schema_dialect
        return json_schema<|MERGE_RESOLUTION|>--- conflicted
+++ resolved
@@ -39,7 +39,6 @@
 
     DIMENSIONS = "DIMENSIONS"
     JSON_STRUCTURE = "json_structure"
-    SCHEMA = "SCHEMA"
     RESULTS = "RESULTS"
     PROVENANCE = "PROVENANCE"
     DISCLAIMER = "DISCLAIMER"
@@ -47,19 +46,6 @@
     ATTRIBUTES = "attributes"
 
 
-<<<<<<< HEAD
-class MetricSchema(BaseModel):
-    """
-    A metric schema used by unified dasbboard, not required by CMEC
-    """
-
-    name: str
-    version: str
-    package: str
-
-
-=======
->>>>>>> 25634fc9
 class MetricDimensions(RootModel[Any]):
     """
     CMEC metric bundle DIMENSIONS object
@@ -355,10 +341,6 @@
         return {
             MetricCV.DIMENSIONS.value: default_dimensions.root,
             MetricCV.RESULTS.value: {},
-<<<<<<< HEAD
-            MetricCV.SCHEMA.value: None,
-=======
->>>>>>> 25634fc9
             MetricCV.PROVENANCE.value: None,
             MetricCV.DISCLAIMER.value: None,
             MetricCV.NOTES.value: None,
