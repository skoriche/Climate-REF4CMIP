import json
import re
from pathlib import Path

import pandas as pd
import pytest
from attr import evolve

from cmip_ref_core.datasets import FacetFilter, SourceDatasetType
from cmip_ref_core.metrics import (
    CommandLineMetric,
    DataRequirement,
    MetricExecutionDefinition,
<<<<<<< HEAD
    MetricResult,
    ensure_relative_path,
=======
    MetricExecutionResult,
>>>>>>> 7b462c63
)
from cmip_ref_core.providers import CommandLineMetricsProvider, MetricsProvider
from cmip_ref_core.pycmec.metric import CMECMetric
from cmip_ref_core.pycmec.output import CMECOutput


@pytest.fixture
def cmec_right_output_dict():
    return {
        "provenance": {
            "environment": {
                "OS": "LINUX",
                "Package": "ILAMB",
                "Machine": "Frontier",
                "Variable": "Biomass",
            },
            "modeldata": ["./modeldata", "./othermodels"],
            "obsdata": {
                "GlobalCarbon": {
                    "version": "5.1",
                    "title": "Global forest live biomass carbon",
                },
                "NBCD2000": {
                    "version": "unknown",
                    "name": "National Biomass and Carbon data set for the Year 2000",
                },
            },
            "log": "cmec_output.log",
        },
        "index": "index.html",
        "data": {
            "gpp_bias": {
                "filename": "gpp_bias.nc",
                "long_name": "mean gpp bias",
                "description": "bias",
            },
        },
        "html": None,
        "metrics": None,
        "plots": None,
    }


@pytest.fixture
def cmec_right_metric_dict():
    return {
        "DIMENSIONS": {
            "json_structure": ["model", "metric"],
            "model": {
                "E3SM": {"name": "E3SM"},
                "CESM2": {"name": "CESM2"},
                "IPSL-CM5A-LR": {"name": "IPSL-CM5A-LR"},
            },
            "metric": {
                "Ecosystem and Carbon Cycle": {"name": "Ecosystem and Carbon Cycle"},
                "Hydrology Cycle": {"name": "Hydrology Cycle"},
            },
        },
        "RESULTS": {
            "E3SM": {
                "Ecosystem and Carbon Cycle": {"overall score": 0.11, "bias": 0.56},
                "Hydrology Cycle": {"overall score": 0.26, "bias": 0.70},
            },
            "CESM2": {
                "Ecosystem and Carbon Cycle": {"overall score": 0.05, "bias": 0.72},
                "Hydrology Cycle": {"overall score": 0.61, "bias": 0.18},
            },
            "IPSL-CM5A-LR": {
                "Ecosystem and Carbon Cycle": {
                    "overall score": 0.08,
                    "bias": 0.92,
                    "rmse": 0.34,
                },
                "Hydrology Cycle": {"overall score": 0.67, "rmse": 0.68},
            },
        },
        "DISCLAIMER": {},
        "NOTES": {},
        "PROVENANCE": {},
    }


@pytest.fixture(params=["dict", "CMECMetric"])
def cmec_right_metric_data(request, cmec_right_metric_dict):
    if request.param == "dict":
        return cmec_right_metric_dict
    elif request.param == "CMECMetric":
        return CMECMetric(**cmec_right_metric_dict)


@pytest.fixture(params=["dict", "CMECOutput"])
def cmec_right_output_data(request, cmec_right_output_dict):
    if request.param == "dict":
        return cmec_right_output_dict
    elif request.param == "CMECOutput":
        return CMECOutput(**cmec_right_output_dict)


class TestMetric:
    def test_provider(self, provider):
        metric = provider.metrics()[0]
        assert isinstance(metric.provider, MetricsProvider)

    def test_no_provider(self, mock_metric):
        with pytest.raises(ValueError, match="register .* with a MetricsProvider before using"):
            mock_metric.provider


class TestCommandLineMetric:
    def test_run(self, mocker):
        mocker.patch.object(
            CommandLineMetricsProvider,
            "run",
            create_autospec=True,
        )

        provider = CommandLineMetricsProvider("provider_name", "v0.23")

        metric_result = mocker.sentinel.result
        cmd = mocker.sentinel.cmd
        run_definition = mocker.sentinel.definition

        class TestMetric(CommandLineMetric):
            name = "test-metric"
            slug = "test-metric"
            data_requirements = mocker.Mock()

            def build_cmd(self, definition):
                assert definition == run_definition
                return cmd

            def build_metric_result(self, definition):
                assert definition == run_definition
                return metric_result

        metric = TestMetric()
        provider.register(metric)

        result = metric.run(run_definition)

        provider.run.assert_called_with(cmd)
        assert result == metric_result


class TestMetricResult:
    def test_build_from_output_bundle(
        self,
        cmec_right_output_data,
        cmec_right_output_dict,
        cmec_right_metric_dict,
        tmp_path,
    ):
        definition = MetricExecutionDefinition(
            root_directory=tmp_path,
            output_directory=tmp_path,
            dataset_key="mocked-metric-slug",
            metric_dataset=None,
        )

        result = MetricExecutionResult.build_from_output_bundle(
            definition,
            cmec_output_bundle=cmec_right_output_data,
            cmec_metric_bundle=cmec_right_metric_dict,
        )

        assert result.successful

        # Convert relative path to absolute path
        output_filename = result.to_output_path(result.output_bundle_filename)

        assert output_filename.exists()
        assert output_filename.is_file()
        with open(output_filename) as f:
            cmec_output = json.load(f)
        assert cmec_output == cmec_right_output_dict

        assert output_filename.is_relative_to(tmp_path)

    def test_build_from_metric_bundle(
        self,
        definition_factory,
        cmec_right_metric_data,
        cmec_right_metric_dict,
        cmec_right_output_dict,
        tmp_path,
    ):
        definition = definition_factory()
        # Setting the output directory generally happens as a side effect of the executor
        definition = evolve(definition, output_directory=tmp_path)

        result = MetricExecutionResult.build_from_output_bundle(
            definition,
            cmec_output_bundle=cmec_right_output_dict,
            cmec_metric_bundle=cmec_right_metric_data,
        )

        assert result.successful

        # Convert relative path to absolute path
        output_filename = result.to_output_path(result.metric_bundle_filename)

        assert output_filename.exists()
        assert output_filename.is_file()
        with open(output_filename) as f:
            cmec_metric = json.load(f)

        assert cmec_metric == cmec_right_metric_dict

        assert output_filename.is_relative_to(tmp_path)

    def test_build_from_failure(self, tmp_path):
        definition = MetricExecutionDefinition(
            root_directory=tmp_path,
            output_directory=tmp_path,
            dataset_key="mocked-metric-slug",
            metric_dataset=None,
        )
        result = MetricExecutionResult.build_from_failure(definition)

        assert not result.successful
        assert result.output_bundle_filename is None
        assert result.metric_bundle_filename is None
        assert result.definition == definition


@pytest.fixture
def apply_data_catalog():
    return pd.DataFrame(
        {
            "variable": ["tas", "pr", "rsut", "tas", "tas"],
            "source_id": ["CESM2", "CESM2", "CESM2", "ACCESS", "CAS"],
        }
    )


@pytest.mark.parametrize(
    "facet_filter, expected_data, expected_index",
    [
        (
            {"variable": "tas"},
            {
                "variable": ["tas", "tas", "tas"],
                "source_id": [
                    "CESM2",
                    "ACCESS",
                    "CAS",
                ],
            },
            [0, 3, 4],
        ),
        (
            {"variable": "tas", "source_id": ["CESM2", "ACCESS"]},
            {
                "variable": ["tas", "tas"],
                "source_id": [
                    "CESM2",
                    "ACCESS",
                ],
            },
            [0, 3],
        ),
    ],
)
def test_apply_filters_single(apply_data_catalog, facet_filter, expected_data, expected_index):
    requirement = DataRequirement(
        source_type=SourceDatasetType.CMIP6,
        filters=(FacetFilter(facet_filter),),
        group_by=None,
    )

    filtered = requirement.apply_filters(apply_data_catalog)

    pd.testing.assert_frame_equal(
        filtered,
        pd.DataFrame(
            expected_data,
            index=expected_index,
        ),
    )


def test_apply_filters_multi(apply_data_catalog):
    requirement = DataRequirement(
        source_type=SourceDatasetType.CMIP6,
        filters=(
            FacetFilter({"variable": "tas"}),
            FacetFilter({"source_id": "ACCESS"}, keep=False),
        ),
        group_by=None,
    )

    filtered = requirement.apply_filters(apply_data_catalog)

    pd.testing.assert_frame_equal(
        filtered,
        pd.DataFrame(
            {
                "variable": ["tas", "tas"],
                "source_id": ["CESM2", "CAS"],
            },
            index=[0, 4],
        ),
    )


def test_apply_filters_dont_keep(apply_data_catalog):
    requirement = DataRequirement(
        source_type=SourceDatasetType.CMIP6,
        filters=(FacetFilter({"variable": "tas"}, keep=False),),
        group_by=None,
    )

    filtered = requirement.apply_filters(apply_data_catalog)

    pd.testing.assert_frame_equal(
        filtered,
        pd.DataFrame(
            {
                "variable": ["pr", "rsut"],
                "source_id": [
                    "CESM2",
                    "CESM2",
                ],
            },
            index=[1, 2],
        ),
    )


def test_apply_filters_missing(apply_data_catalog):
    requirement = DataRequirement(
        source_type=SourceDatasetType.CMIP6,
        filters=(FacetFilter({"missing": "tas"}, keep=False),),
        group_by=None,
    )

    with pytest.raises(
        KeyError,
        match=re.escape("Facet 'missing' not in data catalog columns: ['variable', 'source_id']"),
    ):
        requirement.apply_filters(apply_data_catalog)


@pytest.mark.parametrize(
    "input, expected",
    (
        (Path("/example/test"), Path("test")),
        ("/example/test", Path("test")),
        ("/example/test/other", Path("test/other")),
        ("test/other", Path("test/other")),
        (Path("test/other"), Path("test/other")),
    ),
)
def test_ensure_relative_path(input, expected):
    assert ensure_relative_path(input, root_directory=Path("/example")) == expected


def test_ensure_relative_path_failed():
    with pytest.raises(ValueError):
        ensure_relative_path("/other", root_directory=Path("/example"))<|MERGE_RESOLUTION|>--- conflicted
+++ resolved
@@ -11,12 +11,8 @@
     CommandLineMetric,
     DataRequirement,
     MetricExecutionDefinition,
-<<<<<<< HEAD
-    MetricResult,
+    MetricExecutionResult,
     ensure_relative_path,
-=======
-    MetricExecutionResult,
->>>>>>> 7b462c63
 )
 from cmip_ref_core.providers import CommandLineMetricsProvider, MetricsProvider
 from cmip_ref_core.pycmec.metric import CMECMetric
