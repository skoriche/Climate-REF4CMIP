examples/recipe_python.yml ab3f06d269bb2c1368f4dc39da9bcb232fb2adb1fa556ba769e6c16294ffb4a3
recipe_calculate_gwl_exceedance_stats.yml 5aa266abc9a8029649b689a2b369a47623b0935d609354332ff4148994642d6b
recipe_ecs.yml             0cc57034fcb64e32015b4ff949ece5df8cdb8c6f493618b50ceded119fb37918
recipe_tcr.yml             35f9ef035a4e71aff5cac5dd26c49da2162fc00291bf3b0bd16b661b7b2f606b
recipe_tcre.yml            4668e357e00c515a8264ac75cb319ce558289689e10189e6f9e982886c414c94
recipe_zec.yml             b0af7f789b7610ab3f29a6617124aa40c40866ead958204fc199eaf82863de51
<<<<<<< HEAD
ref/recipe_ref_scatterplot.yml d4accda02835a882a55fe1ac8ebe235c6d75933f36bd06c01bcd6bf6e9c65c70
=======
ref/recipe_ref_sea_ice_area_basic.yml 552e282a16ec355778b06f33897e1b8ba8388e5f8a5f814c4c42d91f63007457
>>>>>>> 8a81a098
<|MERGE_RESOLUTION|>--- conflicted
+++ resolved
@@ -1,11 +1,8 @@
-examples/recipe_python.yml ab3f06d269bb2c1368f4dc39da9bcb232fb2adb1fa556ba769e6c16294ffb4a3
-recipe_calculate_gwl_exceedance_stats.yml 5aa266abc9a8029649b689a2b369a47623b0935d609354332ff4148994642d6b
-recipe_ecs.yml             0cc57034fcb64e32015b4ff949ece5df8cdb8c6f493618b50ceded119fb37918
-recipe_tcr.yml             35f9ef035a4e71aff5cac5dd26c49da2162fc00291bf3b0bd16b661b7b2f606b
-recipe_tcre.yml            4668e357e00c515a8264ac75cb319ce558289689e10189e6f9e982886c414c94
-recipe_zec.yml             b0af7f789b7610ab3f29a6617124aa40c40866ead958204fc199eaf82863de51
-<<<<<<< HEAD
-ref/recipe_ref_scatterplot.yml d4accda02835a882a55fe1ac8ebe235c6d75933f36bd06c01bcd6bf6e9c65c70
-=======
-ref/recipe_ref_sea_ice_area_basic.yml 552e282a16ec355778b06f33897e1b8ba8388e5f8a5f814c4c42d91f63007457
->>>>>>> 8a81a098
+examples/recipe_python.yml                  ab3f06d269bb2c1368f4dc39da9bcb232fb2adb1fa556ba769e6c16294ffb4a3
+recipe_calculate_gwl_exceedance_stats.yml   5aa266abc9a8029649b689a2b369a47623b0935d609354332ff4148994642d6b
+recipe_ecs.yml                              0cc57034fcb64e32015b4ff949ece5df8cdb8c6f493618b50ceded119fb37918
+recipe_tcr.yml                              35f9ef035a4e71aff5cac5dd26c49da2162fc00291bf3b0bd16b661b7b2f606b
+recipe_tcre.yml                             4668e357e00c515a8264ac75cb319ce558289689e10189e6f9e982886c414c94
+recipe_zec.yml                              b0af7f789b7610ab3f29a6617124aa40c40866ead958204fc199eaf82863de51
+ref/recipe_ref_scatterplot.yml              d4accda02835a882a55fe1ac8ebe235c6d75933f36bd06c01bcd6bf6e9c65c70
+ref/recipe_ref_sea_ice_area_basic.yml       552e282a16ec355778b06f33897e1b8ba8388e5f8a5f814c4c42d91f63007457