--- conflicted
+++ resolved
@@ -1,8 +1,5 @@
 examples/recipe_python.yml ab3f06d269bb2c1368f4dc39da9bcb232fb2adb1fa556ba769e6c16294ffb4a3
 recipe_ecs.yml             0cc57034fcb64e32015b4ff949ece5df8cdb8c6f493618b50ceded119fb37918
 recipe_tcr.yml             35f9ef035a4e71aff5cac5dd26c49da2162fc00291bf3b0bd16b661b7b2f606b
-<<<<<<< HEAD
-recipe_zec.yml             b0af7f789b7610ab3f29a6617124aa40c40866ead958204fc199eaf82863de51
-=======
 recipe_tcre.yml            4668e357e00c515a8264ac75cb319ce558289689e10189e6f9e982886c414c94
->>>>>>> 754e696c
+recipe_zec.yml             b0af7f789b7610ab3f29a6617124aa40c40866ead958204fc199eaf82863de51