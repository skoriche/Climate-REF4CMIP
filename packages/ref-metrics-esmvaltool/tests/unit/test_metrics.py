import cmip_ref_metrics_esmvaltool
import pytest
from cmip_ref_metrics_esmvaltool.metrics import GlobalMeanTimeseries

from cmip_ref_core.datasets import DatasetCollection, MetricDataset, SourceDatasetType


@pytest.fixture
def metric_dataset(cmip6_data_catalog) -> MetricDataset:
    selected_dataset = cmip6_data_catalog[
        cmip6_data_catalog["instance_id"] == cmip6_data_catalog.instance_id.iloc[0]
    ]
    return MetricDataset(
        {
            SourceDatasetType.CMIP6: DatasetCollection(
                selected_dataset,
                "instance_id",
            )
        }
    )


def test_example_metric(mocker, metric_dataset, cmip6_data_catalog, definition_factory):
    metric = GlobalMeanTimeseries()
    ds = cmip6_data_catalog.groupby("instance_id", as_index=False).first()

    definition = definition_factory(cmip6=DatasetCollection(ds, "instance_id"))
    definition.output_directory.mkdir(parents=True)

    result_dir = definition.output_directory / "results" / "recipe_test_a"
    result = result_dir / "work" / "timeseries" / "script1" / "result.nc"

    def mock_check_call(cmd, *args, **kwargs):
        result.parent.mkdir(parents=True)
        result.touch()

    mocker.patch.object(
        cmip_ref_metrics_esmvaltool.recipe.subprocess,
        "check_call",
        autospec=True,
        spec_set=True,
        side_effect=mock_check_call,
    )
    open_dataset = mocker.patch.object(
        cmip_ref_metrics_esmvaltool.metrics.example.xarray,
        "open_dataset",
        autospec=True,
        spec_set=True,
    )
    open_dataset.return_value.attrs.__getitem__.return_value = "ABC"

    result = metric.run(definition)

<<<<<<< HEAD
    output_bundle_path = definition.output_directory / result.bundle_filename
=======
    output_bundle_path = (
        definition.output_directory / definition.output_fragment / result.output_bundle_filename
    )
    metric_bundle_path = (
        definition.output_directory / definition.output_fragment / result.metric_bundle_filename
    )
>>>>>>> 8453df3f

    assert result.successful
    assert output_bundle_path.exists()
    assert output_bundle_path.is_file()
    assert result.output_bundle_filename.name == "output.json"

    assert metric_bundle_path.exists()
    assert metric_bundle_path.is_file()
    assert result.metric_bundle_filename.name == "metric.json"<|MERGE_RESOLUTION|>--- conflicted
+++ resolved
@@ -51,16 +51,8 @@
 
     result = metric.run(definition)
 
-<<<<<<< HEAD
-    output_bundle_path = definition.output_directory / result.bundle_filename
-=======
-    output_bundle_path = (
-        definition.output_directory / definition.output_fragment / result.output_bundle_filename
-    )
-    metric_bundle_path = (
-        definition.output_directory / definition.output_fragment / result.metric_bundle_filename
-    )
->>>>>>> 8453df3f
+    output_bundle_path = definition.output_directory / result.output_bundle_filename
+    metric_bundle_path = definition.output_directory / result.metric_bundle_filename
 
     assert result.successful
     assert output_bundle_path.exists()
