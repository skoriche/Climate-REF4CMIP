--- conflicted
+++ resolved
@@ -14,10 +14,6 @@
 
 provider = MetricsProvider("ILAMB", __version__)
 
-<<<<<<< HEAD
-=======
-
->>>>>>> f2ca3966
 # Dynamically register ILAMB metrics
 for yaml_file in importlib.resources.files("cmip_ref_metrics_ilamb.configure").iterdir():
     with open(str(yaml_file)) as fin:
