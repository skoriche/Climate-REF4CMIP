<<<<<<< HEAD
import pathlib

import ilamb3
=======
>>>>>>> 8c611e6e
import pytest
from cmip_ref_metrics_ilamb.example import GlobalMeanTimeseries, calculate_global_mean_timeseries
from cmip_ref_metrics_ilamb.standard import ILAMBStandard, _set_ilamb3_options

from cmip_ref_core.datasets import DatasetCollection, MetricDataset, SourceDatasetType


@pytest.fixture
def metric_dataset(cmip6_data_catalog) -> MetricDataset:
    selected_dataset = cmip6_data_catalog[
        cmip6_data_catalog["instance_id"]
        == "CMIP6.ScenarioMIP.CSIRO.ACCESS-ESM1-5.ssp126.r1i1p1f1.Amon.tas.gn.v20210318"
    ]
    return MetricDataset(
        {
            SourceDatasetType.CMIP6: DatasetCollection(
                selected_dataset,
                "instance_id",
            )
        }
    )


def test_annual_mean(metric_dataset):
    annual_mean = calculate_global_mean_timeseries(metric_dataset["cmip6"].path.to_list())
    assert annual_mean.time.size == 132


def test_example_metric(cmip6_data_catalog, mocker, definition_factory):
    metric = GlobalMeanTimeseries()
    ds = cmip6_data_catalog.groupby("instance_id").first()

    mock_calc = mocker.patch("cmip_ref_metrics_ilamb.example.calculate_global_mean_timeseries")
    mock_calc.return_value.attrs.__getitem__.return_value = "ABC"

    definition = definition_factory(cmip6=DatasetCollection(ds, "instance_id"))

    result = metric.run(definition)

    assert mock_calc.call_count == 1

    assert str(result.output_bundle_filename) == "output.json"

    output_bundle_path = definition.output_directory / result.output_bundle_filename

    assert result.successful
    assert output_bundle_path.exists()
    assert output_bundle_path.is_file()

    assert str(result.metric_bundle_filename) == "metric.json"

    metric_bundle_path = definition.output_directory / result.metric_bundle_filename

    assert result.successful
    assert metric_bundle_path.exists()
    assert metric_bundle_path.is_file()


<<<<<<< HEAD
def test_standard_site(tmp_path, cmip6_data_catalog):
    metric = ILAMBStandard(registry_file="test.txt", sources={"tas": "test/Site/tas.nc"})
=======
def test_standard_metric(cmip6_data_catalog, definition_factory):
    metric = ILAMBStandard("tas", "test_Test", "test.txt")
>>>>>>> 8c611e6e
    ds = (
        cmip6_data_catalog[
            (cmip6_data_catalog["experiment_id"] == "historical")
            & (cmip6_data_catalog["variable_id"] == "tas")
        ]
        .groupby("instance_id")
        .first()
    )

    definition = definition_factory(cmip6=DatasetCollection(ds, "instance_id"))
    definition.output_directory.mkdir(parents=True, exist_ok=True)

    result = metric.run(definition)

    assert str(result.output_bundle_filename) == "output.json"

    output_bundle_path = definition.output_directory / result.output_bundle_filename

    assert result.successful
    assert output_bundle_path.exists()
    assert output_bundle_path.is_file()

<<<<<<< HEAD

def test_standard_grid(tmp_path, cmip6_data_catalog):
    metric = ILAMBStandard(
        registry_file="test.txt", sources={"gpp": "test/Grid/gpp.nc"}, relationships={"pr": "test/Grid/pr.nc"}
    )
    grp = cmip6_data_catalog[
        (cmip6_data_catalog["experiment_id"] == "historical")
        & ((cmip6_data_catalog["variable_id"] == "gpp") | (cmip6_data_catalog["variable_id"] == "pr"))
    ].groupby(["source_id", "member_id", "grid_label"])
    _, ds = next(iter(grp))
    output_directory = tmp_path / "output"
    (output_directory / metric.slug).mkdir(parents=True, exist_ok=True)

    definition = MetricExecutionDefinition(
        output_directory=output_directory,
        output_fragment=pathlib.Path(metric.slug),
        key="ilamb-standard-test_test",
        metric_dataset=MetricDataset(
            {
                SourceDatasetType.CMIP6: DatasetCollection(ds, "instance_id"),
            }
        ),
    )

    result = metric.run(definition)

    assert str(result.bundle_filename) == "output.json"

    output_bundle_path = definition.output_directory / definition.output_fragment / result.bundle_filename

    assert result.successful
    assert output_bundle_path.exists()
    assert output_bundle_path.is_file()


def test_standard_fail():
    try:
        ILAMBStandard(registry_file="test.txt", sources={"gpp": "test/Grid/gpp.nc", "pr": "test/Grid/pr.nc"})
        assert False
    except ValueError:
        pass


def test_options():
    _set_ilamb3_options("ilamb.txt")
    assert set(["global", "tropical", "arid", "temperate", "cold"]).issubset(ilamb3.conf["regions"])
=======
    assert str(result.metric_bundle_filename) == "metric.json"

    metric_bundle_path = definition.output_directory / result.metric_bundle_filename

    assert metric_bundle_path.exists()
    assert metric_bundle_path.is_file()
>>>>>>> 8c611e6e
<|MERGE_RESOLUTION|>--- conflicted
+++ resolved
@@ -1,9 +1,4 @@
-<<<<<<< HEAD
-import pathlib
-
 import ilamb3
-=======
->>>>>>> 8c611e6e
 import pytest
 from cmip_ref_metrics_ilamb.example import GlobalMeanTimeseries, calculate_global_mean_timeseries
 from cmip_ref_metrics_ilamb.standard import ILAMBStandard, _set_ilamb3_options
@@ -62,13 +57,8 @@
     assert metric_bundle_path.is_file()
 
 
-<<<<<<< HEAD
-def test_standard_site(tmp_path, cmip6_data_catalog):
+def test_standard_site(cmip6_data_catalog, definition_factory):
     metric = ILAMBStandard(registry_file="test.txt", sources={"tas": "test/Site/tas.nc"})
-=======
-def test_standard_metric(cmip6_data_catalog, definition_factory):
-    metric = ILAMBStandard("tas", "test_Test", "test.txt")
->>>>>>> 8c611e6e
     ds = (
         cmip6_data_catalog[
             (cmip6_data_catalog["experiment_id"] == "historical")
@@ -91,9 +81,16 @@
     assert output_bundle_path.exists()
     assert output_bundle_path.is_file()
 
-<<<<<<< HEAD
+    assert str(result.metric_bundle_filename) == "metric.json"
 
-def test_standard_grid(tmp_path, cmip6_data_catalog):
+    metric_bundle_path = definition.output_directory / result.metric_bundle_filename
+
+    assert result.successful
+    assert metric_bundle_path.exists()
+    assert metric_bundle_path.is_file()
+
+
+def test_standard_grid(cmip6_data_catalog, definition_factory):
     metric = ILAMBStandard(
         registry_file="test.txt", sources={"gpp": "test/Grid/gpp.nc"}, relationships={"pr": "test/Grid/pr.nc"}
     )
@@ -102,29 +99,27 @@
         & ((cmip6_data_catalog["variable_id"] == "gpp") | (cmip6_data_catalog["variable_id"] == "pr"))
     ].groupby(["source_id", "member_id", "grid_label"])
     _, ds = next(iter(grp))
-    output_directory = tmp_path / "output"
-    (output_directory / metric.slug).mkdir(parents=True, exist_ok=True)
 
-    definition = MetricExecutionDefinition(
-        output_directory=output_directory,
-        output_fragment=pathlib.Path(metric.slug),
-        key="ilamb-standard-test_test",
-        metric_dataset=MetricDataset(
-            {
-                SourceDatasetType.CMIP6: DatasetCollection(ds, "instance_id"),
-            }
-        ),
-    )
+    definition = definition_factory(cmip6=DatasetCollection(ds, "instance_id"))
+    definition.output_directory.mkdir(parents=True, exist_ok=True)
 
     result = metric.run(definition)
 
-    assert str(result.bundle_filename) == "output.json"
+    assert str(result.output_bundle_filename) == "output.json"
 
-    output_bundle_path = definition.output_directory / definition.output_fragment / result.bundle_filename
+    output_bundle_path = definition.output_directory / result.output_bundle_filename
 
     assert result.successful
     assert output_bundle_path.exists()
     assert output_bundle_path.is_file()
+
+    assert str(result.metric_bundle_filename) == "metric.json"
+
+    metric_bundle_path = definition.output_directory / result.metric_bundle_filename
+
+    assert result.successful
+    assert metric_bundle_path.exists()
+    assert metric_bundle_path.is_file()
 
 
 def test_standard_fail():
@@ -137,12 +132,4 @@
 
 def test_options():
     _set_ilamb3_options("ilamb.txt")
-    assert set(["global", "tropical", "arid", "temperate", "cold"]).issubset(ilamb3.conf["regions"])
-=======
-    assert str(result.metric_bundle_filename) == "metric.json"
-
-    metric_bundle_path = definition.output_directory / result.metric_bundle_filename
-
-    assert metric_bundle_path.exists()
-    assert metric_bundle_path.is_file()
->>>>>>> 8c611e6e
+    assert set(["global", "tropical", "arid", "temperate", "cold"]).issubset(ilamb3.conf["regions"])