import pytest
from cmip_ref_metrics_ilamb.example import GlobalMeanTimeseries, calculate_global_mean_timeseries
from cmip_ref_metrics_ilamb.standard import ILAMBStandard

from cmip_ref_core.datasets import DatasetCollection, MetricDataset, SourceDatasetType


@pytest.fixture
def metric_dataset(cmip6_data_catalog) -> MetricDataset:
    selected_dataset = cmip6_data_catalog[
        cmip6_data_catalog["instance_id"]
        == "CMIP6.ScenarioMIP.CSIRO.ACCESS-ESM1-5.ssp126.r1i1p1f1.Amon.tas.gn.v20210318"
    ]
    return MetricDataset(
        {
            SourceDatasetType.CMIP6: DatasetCollection(
                selected_dataset,
                "instance_id",
            )
        }
    )


def test_annual_mean(metric_dataset):
    annual_mean = calculate_global_mean_timeseries(metric_dataset["cmip6"].path.to_list())
    assert annual_mean.time.size == 132


def test_example_metric(cmip6_data_catalog, mocker, definition_factory):
    metric = GlobalMeanTimeseries()
    ds = cmip6_data_catalog.groupby("instance_id").first()

    mock_calc = mocker.patch("cmip_ref_metrics_ilamb.example.calculate_global_mean_timeseries")
    mock_calc.return_value.attrs.__getitem__.return_value = "ABC"

    definition = definition_factory(cmip6=DatasetCollection(ds, "instance_id"))

    result = metric.run(definition)

    assert mock_calc.call_count == 1

    assert str(result.output_bundle_filename) == "output.json"

<<<<<<< HEAD
    output_bundle_path = definition.output_directory / result.bundle_filename
=======
    output_bundle_path = (
        definition.output_directory / definition.output_fragment / result.output_bundle_filename
    )
>>>>>>> 8453df3f

    assert result.successful
    assert output_bundle_path.exists()
    assert output_bundle_path.is_file()

    assert str(result.metric_bundle_filename) == "metric.json"

    metric_bundle_path = (
        definition.output_directory / definition.output_fragment / result.metric_bundle_filename
    )

    assert result.successful
    assert metric_bundle_path.exists()
    assert metric_bundle_path.is_file()


def test_standard_metric(cmip6_data_catalog, definition_factory):
    metric = ILAMBStandard("tas", "test_Test", "test.txt")
    ds = (
        cmip6_data_catalog[
            (cmip6_data_catalog["experiment_id"] == "historical")
            & (cmip6_data_catalog["variable_id"] == "tas")
        ]
        .groupby("instance_id")
        .first()
    )

    definition = definition_factory(cmip6=DatasetCollection(ds, "instance_id"))
    definition.output_directory.mkdir(parents=True, exist_ok=True)

    result = metric.run(definition)

    assert str(result.output_bundle_filename) == "output.json"

<<<<<<< HEAD
    output_bundle_path = definition.output_directory / result.bundle_filename
=======
    output_bundle_path = (
        definition.output_directory / definition.output_fragment / result.output_bundle_filename
    )
>>>>>>> 8453df3f

    assert result.successful
    assert output_bundle_path.exists()
    assert output_bundle_path.is_file()

    assert str(result.metric_bundle_filename) == "metric.json"

    metric_bundle_path = (
        definition.output_directory / definition.output_fragment / result.metric_bundle_filename
    )

    assert metric_bundle_path.exists()
    assert metric_bundle_path.is_file()<|MERGE_RESOLUTION|>--- conflicted
+++ resolved
@@ -41,13 +41,7 @@
 
     assert str(result.output_bundle_filename) == "output.json"
 
-<<<<<<< HEAD
-    output_bundle_path = definition.output_directory / result.bundle_filename
-=======
-    output_bundle_path = (
-        definition.output_directory / definition.output_fragment / result.output_bundle_filename
-    )
->>>>>>> 8453df3f
+    output_bundle_path = definition.output_directory / result.output_bundle_filename
 
     assert result.successful
     assert output_bundle_path.exists()
@@ -82,13 +76,7 @@
 
     assert str(result.output_bundle_filename) == "output.json"
 
-<<<<<<< HEAD
-    output_bundle_path = definition.output_directory / result.bundle_filename
-=======
-    output_bundle_path = (
-        definition.output_directory / definition.output_fragment / result.output_bundle_filename
-    )
->>>>>>> 8453df3f
+    output_bundle_path = definition.output_directory / result.output_bundle_filename
 
     assert result.successful
     assert output_bundle_path.exists()
@@ -96,9 +84,7 @@
 
     assert str(result.metric_bundle_filename) == "metric.json"
 
-    metric_bundle_path = (
-        definition.output_directory / definition.output_fragment / result.metric_bundle_filename
-    )
+    metric_bundle_path = definition.output_directory / result.metric_bundle_filename
 
     assert metric_bundle_path.exists()
     assert metric_bundle_path.is_file()