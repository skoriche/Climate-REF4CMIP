--- conflicted
+++ resolved
@@ -217,11 +217,6 @@
 
         # the cmec_output_bundle and cmec_metric_bundle are required keywords, cannot be omitted
         return MetricResult.build_from_output_bundle(
-<<<<<<< HEAD
-            # definition, format_cmec_output_bundle(annual_mean_global_mean_timeseries)
             definition,
             result_dict,
-=======
-            definition, cmec_output_bundle=cmec_output, cmec_metric_bundle=cmec_metric
->>>>>>> cba6984d
         )