import pytest
from cmip_ref_metrics_pmp.example import AnnualCycle, calculate_annual_cycle

from cmip_ref_core.datasets import DatasetCollection, MetricDataset, SourceDatasetType


@pytest.fixture
def metric_dataset(cmip6_data_catalog) -> MetricDataset:
    selected_dataset = cmip6_data_catalog[
        cmip6_data_catalog["instance_id"]
        == "CMIP6.ScenarioMIP.CSIRO.ACCESS-ESM1-5.ssp126.r1i1p1f1.Amon.tas.gn.v20210318"
    ]
    return MetricDataset(
        {
            SourceDatasetType.CMIP6: DatasetCollection(
                selected_dataset,
                "instance_id",
            )
        }
    )


def test_annual_cycle(sample_data_dir, metric_dataset):
    annual_mean = calculate_annual_cycle(metric_dataset["cmip6"].path.to_list())

    assert annual_mean.time.size == 11


def test_example_metric(metric_dataset, cmip6_data_catalog, mocker, definition_factory):
    metric = AnnualCycle()
    ds = cmip6_data_catalog.groupby("instance_id").first()

    mock_calc = mocker.patch("cmip_ref_metrics_pmp.example.calculate_annual_cycle")

    mock_calc.return_value.attrs.__getitem__.return_value = "ABC"

    definition = definition_factory(cmip6=DatasetCollection(ds, "instance_id"))

    result = metric.run(definition)

    assert mock_calc.call_count == 1

    assert str(result.output_bundle_filename) == "output.json"

<<<<<<< HEAD
    output_bundle_path = definition.output_directory / result.bundle_filename
=======
    output_bundle_path = (
        definition.output_directory / definition.output_fragment / result.output_bundle_filename
    )
>>>>>>> 8453df3f

    assert result.successful
    assert output_bundle_path.exists()
    assert output_bundle_path.is_file()

    assert str(result.metric_bundle_filename) == "metric.json"

    metric_bundle_path = (
        definition.output_directory / definition.output_fragment / result.metric_bundle_filename
    )

    assert result.successful
    assert metric_bundle_path.exists()
    assert metric_bundle_path.is_file()<|MERGE_RESOLUTION|>--- conflicted
+++ resolved
@@ -42,13 +42,7 @@
 
     assert str(result.output_bundle_filename) == "output.json"
 
-<<<<<<< HEAD
-    output_bundle_path = definition.output_directory / result.bundle_filename
-=======
-    output_bundle_path = (
-        definition.output_directory / definition.output_fragment / result.output_bundle_filename
-    )
->>>>>>> 8453df3f
+    output_bundle_path = definition.output_directory / result.output_bundle_filename
 
     assert result.successful
     assert output_bundle_path.exists()
