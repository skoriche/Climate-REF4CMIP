--- conflicted
+++ resolved
@@ -4,13 +4,9 @@
 
 from cmip_ref.config import Config
 from cmip_ref.database import Database
-<<<<<<< HEAD
 from cmip_ref.models import Base, MetricValue
+from cmip_ref_core.logging import capture_logging
 from cmip_ref_core.pycmec.controlled_vocabulary import CV
-=======
-from cmip_ref.models import Base
-from cmip_ref_core.logging import capture_logging
->>>>>>> 728be7d9
 
 # Setup logging
 capture_logging()
