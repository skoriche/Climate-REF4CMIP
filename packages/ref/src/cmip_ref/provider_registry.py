--- conflicted
+++ resolved
@@ -83,19 +83,12 @@
         # TODO: We don't yet have any tables to represent metrics providers
         from cmip_ref_metrics_esmvaltool import provider as esmvaltool_provider
         from cmip_ref_metrics_example import provider as example_provider
-<<<<<<< HEAD
+        from cmip_ref_metrics_ilamb import provider as ilamb_provider
         from cmip_ref_metrics_pmp import provider as pmp_provider
-=======
-        from cmip_ref_metrics_ilamb import provider as ilamb_provider
->>>>>>> b58432cb
 
         with db.session.begin_nested():
             _register_provider(db, example_provider)
             _register_provider(db, esmvaltool_provider)
-<<<<<<< HEAD
+            _register_provider(db, ilamb_provider)
             _register_provider(db, pmp_provider)
-        return ProviderRegistry(providers=[example_provider, esmvaltool_provider, pmp_provider])
-=======
-            _register_provider(db, ilamb_provider)
-        return ProviderRegistry(providers=[example_provider, esmvaltool_provider, ilamb_provider])
->>>>>>> b58432cb
+        return ProviderRegistry(providers=[example_provider, esmvaltool_provider, ilamb_provider, pmp_provider])