--- conflicted
+++ resolved
@@ -39,12 +39,8 @@
         # This directory is created by the executor
         assert metric_definition.output_directory.exists()
         assert result.successful
-<<<<<<< HEAD
-        assert result.bundle_filename == metric_definition.output_directory / "output.json"
-=======
-        assert result.output_bundle_filename == metric_definition.output_fragment / "output.json"
-        assert result.metric_bundle_filename == metric_definition.output_fragment / "metric.json"
->>>>>>> 8453df3f
+        assert result.output_bundle_filename == metric_definition.output_directory / "output.json"
+        assert result.metric_bundle_filename == metric_definition.output_directory / "metric.json"
 
     def test_raises_exception(self, metric_definition, mock_metric):
         executor = LocalExecutor()
