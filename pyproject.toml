[project]
name = "cmip-ref-root"
version = "0.1.5"
description = "CMIP Rapid Evaluation Framework"
readme = "README.md"
authors = [
  { name= "Jared Lewis", email="jared.lewis@climate-resource.com" }
]
requires-python = ">=3.10"
dependencies = [
    "cmip_ref[postgres]",
    "cmip_ref_core",
    "cmip_ref_metrics_example",
    "cmip_ref_metrics_esmvaltool",
<<<<<<< HEAD
    "cmip_ref_metrics_pmp",
=======
    "cmip_ref_metrics_ilamb",
>>>>>>> b58432cb
]

[project.license]
text = "Apache-2.0"

[tool.uv]
# These are the project wide development dependencies
# These are the dependencies that are required to run the tests, build the docs, etc.
# Each package can have its own dependencies in its own pyproject.toml file in addition to these.
dev-dependencies = [
    "pytest>=7.3.1",
    "pytest-cov>=4.0.0",
    "pytest-mock >= 3.12",
    "coverage>=7.2.0",
    "mypy>=1.11.0",
    "ruff>=0.6.9",
    "pre-commit>=3.3.1",
    "towncrier>=24.8.0",
    # License checks
    "liccheck>=0.9.2",
    "pip>=24.3.1",
    # Docs
    "mkdocs>=1.6.0",
    "mkdocstrings[python]>=0.25.0",
    "mkdocs-material>=9.5.0",
    "mkdocs-gen-files>=0.5.0",
    "mkdocs-section-index>=0.3.9",
    "mkdocs-literate-nav>=0.6.1",
    "mkdocs-autorefs>=1.0.1",
    "mkdocs-jupyter>=0.24.0",
    "myst-nb>=1.1.1",
    "jupyterlab>=4.2.0",
    "jupytext>=1.16.3",
    "pandas-stubs>=2.2.3.241009",
    "pytest-loguru>=0.4.0",
    "notebook>=7",
    "bump-my-version>=0.28.1",
    "pytest-regressions>=2.5.0",
    "ipywidgets>=8.1.5",
    "prettyprinter>=0.18.0",
]

[tool.uv.workspace]
members = ["packages/*"]

[tool.uv.sources]
cmip_ref = { workspace = true }
cmip_ref_core = { workspace = true }
cmip_ref_metrics_example = { workspace = true }
cmip_ref_metrics_esmvaltool = { workspace = true }
<<<<<<< HEAD
cmip_ref_metrics_pmp = { workspace = true }
=======
cmip_ref_metrics_ilamb = { workspace = true }
>>>>>>> b58432cb

[tool.coverage.run]
source = ["packages"]
branch = true

[tool.coverage.report]
fail_under = 95
skip_empty = true
show_missing = true
# Regexes for lines to exclude from consideration in addition to the defaults
exclude_also = [
    # Don't complain about missing type checking code:
    "if TYPE_CHECKING",
    # Exclude ... literals
    "\\.\\.\\."
]
omit = [
    # Skip alembic migration files
    "*/migrations/*",
]

[tool.mypy]
strict = true
# prevent unimported libraries silently being treated as Any
disallow_any_unimported = true
# show error codes on failure with context
show_error_codes = true
show_error_context = true
# warn if code can't be reached
warn_unreachable = true
# importing following uses default settings
follow_imports = "normal"
exclude = [
    "migrations",
    "build",
    "dist",
    "notebooks",
    "scripts",
    "stubs",
    "tests",
    "conftest.py"
]
mypy_path = "stubs"

[tool.jupytext]
formats = "ipynb,py:percent"

[tool.pytest.ini_options]
addopts = [
    "--import-mode=importlib",
]
filterwarnings = [
    # Need to update ecgtools to remove this warning
    'ignore:The `validate_arguments` method is deprecated:pydantic.warnings.PydanticDeprecatedSince20',
]

# We currently check for GPL licensed code, but this restriction may be removed
[tool.liccheck]
authorized_licenses = [
    "bsd",
    "bsd license",
    "BSD 3-Clause",
    "CC0",
    "apache",
    "apache 2.0",
    "apache-2.0",
    "apache software",
    "apache software license",
    "Apache License, Version 2.0",
    "CMU License (MIT-CMU)",
    "isc license",
    "isc license (iscl)",
    "GNU Library or Lesser General Public License (LGPL)",
    "gnu lgpl",
    "lgpl with exceptions or zpl",
    "LGPLv2+",
    "GNU Lesser General Public License v2 (LGPLv2)",
    "GNU Lesser General Public License v2 or later (LGPLv2+)",
    "mit",
    "mit license",
    "Mozilla Public License 2.0 (MPL 2.0)",
    "python software foundation",
    "python software foundation license",
    "zpl 2.1",
]
# This starting list is relatively conservative. Depending on the project, it
# may make sense to move some of these into the authorized list
unauthorized_licenses = [
    "agpl",
    "gnu agpl",
    "gpl v3",
    "gplv3",
    "gpl v2",
    "gplv2",
    "gpl v1",
    "gplv1",
]
dependencies = true<|MERGE_RESOLUTION|>--- conflicted
+++ resolved
@@ -12,11 +12,8 @@
     "cmip_ref_core",
     "cmip_ref_metrics_example",
     "cmip_ref_metrics_esmvaltool",
-<<<<<<< HEAD
+    "cmip_ref_metrics_ilamb",
     "cmip_ref_metrics_pmp",
-=======
-    "cmip_ref_metrics_ilamb",
->>>>>>> b58432cb
 ]
 
 [project.license]
@@ -67,11 +64,8 @@
 cmip_ref_core = { workspace = true }
 cmip_ref_metrics_example = { workspace = true }
 cmip_ref_metrics_esmvaltool = { workspace = true }
-<<<<<<< HEAD
+cmip_ref_metrics_ilamb = { workspace = true }
 cmip_ref_metrics_pmp = { workspace = true }
-=======
-cmip_ref_metrics_ilamb = { workspace = true }
->>>>>>> b58432cb
 
 [tool.coverage.run]
 source = ["packages"]
