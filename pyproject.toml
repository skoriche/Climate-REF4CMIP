[project]
<<<<<<< HEAD
name = "climate-ref-root"
version = "0.4.0"
=======
name = "cmip-ref-root"
version = "0.4.1"
>>>>>>> 546a7bae
description = "CMIP Rapid Evaluation Framework"
readme = "README.md"
authors = [
  { name= "Jared Lewis", email="jared.lewis@climate-resource.com" }
]
requires-python = ">=3.11"
dependencies = [
    "climate-ref[postgres]",
    "climate-ref-core",
    "climate-ref-celery",
    "climate-ref-example",
    "climate-ref-esmvaltool",
    "climate-ref-ilamb",
    "climate-ref-pmp",
]

[project.license]
text = "Apache-2.0"

[tool.uv]
# These are the project wide development dependencies
# These are the dependencies that are required to run the tests, build the docs, etc.
# Each package can have its own dependencies in its own pyproject.toml file in addition to these.
dev-dependencies = [
    "pytest>=7.3.1",
    "pytest-celery>=1.1.3",
    "pytest-cov>=4.0.0",
    "pytest-mock >= 3.12",
    "pytest-regressions>=2.5.0",
    "coverage>=7.2.0",
    "mypy>=1.11.0",
    "ruff>=0.11.7",
    "pre-commit>=3.3.1",
    "towncrier>=24.8.0",
    "bump-my-version>=0.28.1",
    # License checks
    "liccheck>=0.9.2",
    "pip>=24.3.1",
    # Docs
    "mkdocs>=1.6.0",
    "mkdocstrings[python]>=0.25.0",
    "mkdocs-material>=9.5.0",
    "mkdocs-gen-files>=0.5.0",
    "mkdocs-section-index>=0.3.9",
    "mkdocs-literate-nav>=0.6.1",
    "mkdocs-autorefs>=1.0.1",
    "mkdocs-jupyter>=0.24.0",
    "mkdocs-panzoom-plugin>=0.1.3",
    "beautifulsoup4>=4.12,<4.13",
    "jupyterlab>=4.2.0",
    "jupytext>=1.16.3",
    "notebook>=7",
    "ipywidgets>=8.1.5",
    "prettyprinter>=0.18.0",
    # Stubs
    "pandas-stubs>=2.2.3.241009",
    "celery-types>=0.23.0",
    "types-tqdm>=4.67.0.20250301",
]

[tool.uv.workspace]
members = ["packages/*"]

[tool.uv.sources]
climate-ref = { workspace = true }
climate-ref-core = { workspace = true }
climate-ref-celery = { workspace = true }
climate-ref-example = { workspace = true }
climate-ref-esmvaltool = { workspace = true }
climate-ref-ilamb = { workspace = true }
climate-ref-pmp = { workspace = true }

[tool.coverage.run]
source = ["packages"]
branch = true

[tool.coverage.report]
fail_under = 90
skip_empty = true
show_missing = true
# Regexes for lines to exclude from consideration in addition to the defaults
exclude_also = [
    # Don't complain about missing type checking code:
    "if TYPE_CHECKING",
    # Exclude ... literals
    "\\.\\.\\."
]
omit = [
    # Skip alembic migration files
    "*/migrations/*",
]

[tool.mypy]
strict = true
# prevent unimported libraries silently being treated as Any
disallow_any_unimported = true
# show error codes on failure with context
show_error_codes = true
show_error_context = true
# warn if code can't be reached
warn_unreachable = true
# importing following uses default settings
follow_imports = "normal"
exclude = [
    "migrations",
    "build",
    "dist",
    "notebooks",
    "scripts",
    "stubs",
    "tests",
    "conftest.py"
]
mypy_path = "stubs"
# We need a custom mypy plugin to handle the way we create configuration classes
plugins = "mypy_plugin.py"

[tool.jupytext]
formats = "ipynb,py:percent"

[tool.pytest.ini_options]
addopts = [
    "--import-mode=importlib",
]
filterwarnings = [
    # Need to update ecgtools/intake_esm to remove this warning
    'ignore:The `validate_arguments` method is deprecated:pydantic.warnings.PydanticDeprecatedSince20',
    "ignore:pkg_resources is deprecated as an API:DeprecationWarning",
]
markers = [
    "slow",
]

# We currently check for GPL licensed code, but this restriction may be removed
[tool.liccheck]
authorized_licenses = [
    "bsd",
    "bsd license",
    "BSD 3-Clause",
    "CC0",
    "apache",
    "apache 2.0",
    "apache-2.0",
    "apache software",
    "apache software license",
    "Apache License, Version 2.0",
    "CMU License (MIT-CMU)",
    "isc license",
    "isc license (iscl)",
    "GNU Library or Lesser General Public License (LGPL)",
    "gnu lgpl",
    "lgpl with exceptions or zpl",
    "LGPLv2+",
    "GNU Lesser General Public License v2 (LGPLv2)",
    "GNU Lesser General Public License v2 or later (LGPLv2+)",
    "mit",
    "mit license",
    "Mozilla Public License 2.0 (MPL 2.0)",
    "python software foundation",
    "python software foundation license",
    "zpl 2.1",
]
# This starting list is relatively conservative. Depending on the project, it
# may make sense to move some of these into the authorized list
unauthorized_licenses = [
    "agpl",
    "gnu agpl",
    "gpl v3",
    "gplv3",
    "gpl v2",
    "gplv2",
    "gpl v1",
    "gplv1",
]
dependencies = true<|MERGE_RESOLUTION|>--- conflicted
+++ resolved
@@ -1,11 +1,6 @@
 [project]
-<<<<<<< HEAD
 name = "climate-ref-root"
-version = "0.4.0"
-=======
-name = "cmip-ref-root"
 version = "0.4.1"
->>>>>>> 546a7bae
 description = "CMIP Rapid Evaluation Framework"
 readme = "README.md"
 authors = [
