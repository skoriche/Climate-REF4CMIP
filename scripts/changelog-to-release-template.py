"""
Extract the changes from the latest version in our CHANGELOG

These can then be used in our release template.
"""

from pathlib import Path


def main() -> None:
    """
    Extract the latest version changes from our CHANGELOG

    They are printed to stdout
    """
    CHANGELOG = Path("docs") / "changelog.md"
<<<<<<< HEAD
    lead_in = "## cmip-ref"
=======

    lead_in = "## cmip_ref"
>>>>>>> b58432cb

    with open(CHANGELOG) as fh:
        changelog_raw = fh.read()

    check_for_next_version = False
    grab_notes = False
    latest_version_notes: list[str] = []
    for line in changelog_raw.splitlines():
        if not check_for_next_version:
            if line == "<!-- towncrier release notes start -->":
                check_for_next_version = True

            continue

        if not grab_notes:
            if line.startswith(lead_in):
                grab_notes = True

            continue

        # We are grabbing notes now
        # If we've reached the next version's notes, break
        if line.startswith(lead_in):
            break

        latest_version_notes.append(line)

    print("\n".join(latest_version_notes))


if __name__ == "__main__":
    main()<|MERGE_RESOLUTION|>--- conflicted
+++ resolved
@@ -14,12 +14,8 @@
     They are printed to stdout
     """
     CHANGELOG = Path("docs") / "changelog.md"
-<<<<<<< HEAD
-    lead_in = "## cmip-ref"
-=======
 
     lead_in = "## cmip_ref"
->>>>>>> b58432cb
 
     with open(CHANGELOG) as fh:
         changelog_raw = fh.read()
