import platform
from collections.abc import Iterable

import pandas as pd
import pytest

from climate_ref.config import default_providers
from climate_ref.database import Database
from climate_ref.models import ExecutionGroup


def create_execution_dataframe(executions: Iterable[ExecutionGroup]) -> pd.DataFrame:
    data = []

    for execution in executions:
        assert len(execution.executions) == 1
        result = execution.executions[0]

        data.append(
            {
                "diagnostic": execution.diagnostic.slug,
                "provider": execution.diagnostic.provider.slug,
                "execution_id": execution.id,
                "result_id": result.id,
                "execution_key": execution.key,
                "successful": result.successful,
            }
        )

    return pd.DataFrame(data)


@pytest.fixture
def config_cmip7_aft(config):
    """
    Overwrite the default test config to use the diagnostic providers for CMIP7 Assessment Fast Track
    """
    # Force the default diagnostic providers
    config.diagnostic_providers = default_providers()

    # Write the config to disk so it is used by the CLI
    # This overwrites the default config
    config.save()

    return config


@pytest.mark.slow
def test_solve_cmip7_aft(
    sample_data_dir,
    config_cmip7_aft,
    invoke_cli,
    monkeypatch,
):
    # Arm-based MacOS users will need to set the environment variable `MAMBA_PLATFORM=osx-64`
    if platform.system() == "Darwin" and platform.machine() == "arm64":
        monkeypatch.setenv("MAMBA_PLATFORM", "osx-64")

    assert len(config_cmip7_aft.diagnostic_providers) == 3

    db = Database.from_config(config_cmip7_aft)

    # Ingest the sample data
    invoke_cli(["datasets", "ingest", "--source-type", "cmip6", str(sample_data_dir / "CMIP6")])
    invoke_cli(["datasets", "ingest", "--source-type", "obs4mips", str(sample_data_dir / "obs4MIPs")])
    invoke_cli(["datasets", "ingest", "--source-type", "obs4mips", str(sample_data_dir / "obs4REF")])

    # Solve
    # This will also create conda environments for the diagnostic providers
    # We always log the std out and stderr from the command as it is useful for debugging
    invoke_cli(["--verbose", "solve", "--timeout", f"{60 * 60}"], always_log=True)

    execution_groups = db.session.query(ExecutionGroup).all()
    df = create_execution_dataframe(execution_groups)
    print(df)

<<<<<<< HEAD
    # Check that all 3 diagnostic providers have been used
    # TODO: Update once the PMP diagnostics are solving
=======
    # Check that all 3 metric providers have been used
>>>>>>> 41d4550a
    assert set(df["provider"].unique()) == {"esmvaltool", "ilamb", "pmp"}

    # TODO: Ignore the PMP diagnostics for now
    df = df[df["provider"] != "pmp"]

    # Check that all diagnostics have been successful
    assert df["successful"].all(), df[["diagnostic", "successful"]]<|MERGE_RESOLUTION|>--- conflicted
+++ resolved
@@ -74,12 +74,7 @@
     df = create_execution_dataframe(execution_groups)
     print(df)
 
-<<<<<<< HEAD
     # Check that all 3 diagnostic providers have been used
-    # TODO: Update once the PMP diagnostics are solving
-=======
-    # Check that all 3 metric providers have been used
->>>>>>> 41d4550a
     assert set(df["provider"].unique()) == {"esmvaltool", "ilamb", "pmp"}
 
     # TODO: Ignore the PMP diagnostics for now
