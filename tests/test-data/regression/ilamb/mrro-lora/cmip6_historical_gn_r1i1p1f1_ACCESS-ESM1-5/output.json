--- conflicted
+++ resolved
@@ -8,137 +8,6 @@
   },
   "data": {},
   "plots": {
-<<<<<<< HEAD
-    "<OUTPUT_DIR>/Reference_tropical_tmax.png": {
-      "filename": "<OUTPUT_DIR>/Reference_tropical_tmax.png",
-      "long_name": "The maxmimum month of the reference data over the Tropical climates region.",
-      "description": ""
-    },
-    "<OUTPUT_DIR>/Reference_tropical_mean.png": {
-      "filename": "<OUTPUT_DIR>/Reference_tropical_mean.png",
-      "long_name": "The period mean of the reference data over the Tropical climates region.",
-      "description": ""
-    },
-    "<OUTPUT_DIR>/Reference_global_tmax.png": {
-      "filename": "<OUTPUT_DIR>/Reference_global_tmax.png",
-      "long_name": "The maxmimum month of the reference data over the Global - Land region.",
-      "description": ""
-    },
-    "<OUTPUT_DIR>/Reference_global_mean.png": {
-      "filename": "<OUTPUT_DIR>/Reference_global_mean.png",
-      "long_name": "The period mean of the reference data over the Global - Land region.",
-      "description": ""
-    },
-    "<OUTPUT_DIR>/None_tropical_taylor.png": {
-      "filename": "<OUTPUT_DIR>/None_tropical_taylor.png",
-      "long_name": "The Taylor diagram over the Tropical climates region.",
-      "description": ""
-    },
-    "<OUTPUT_DIR>/None_global_taylor.png": {
-      "filename": "<OUTPUT_DIR>/None_global_taylor.png",
-      "long_name": "The Taylor diagram over the Global - Land region.",
-      "description": ""
-    },
-    "<OUTPUT_DIR>/ACCESS-ESM1-5-r1i1p1f1-gn_tropical_trace.png": {
-      "filename": "<OUTPUT_DIR>/ACCESS-ESM1-5-r1i1p1f1-gn_tropical_trace.png",
-      "long_name": "The regional mean of ACCESS-ESM1-5-r1i1p1f1-gn over the Tropical climates region.",
-      "description": ""
-    },
-    "<OUTPUT_DIR>/ACCESS-ESM1-5-r1i1p1f1-gn_tropical_tmax.png": {
-      "filename": "<OUTPUT_DIR>/ACCESS-ESM1-5-r1i1p1f1-gn_tropical_tmax.png",
-      "long_name": "The maxmimum month of ACCESS-ESM1-5-r1i1p1f1-gn over the Tropical climates region.",
-      "description": ""
-    },
-    "<OUTPUT_DIR>/ACCESS-ESM1-5-r1i1p1f1-gn_tropical_shift.png": {
-      "filename": "<OUTPUT_DIR>/ACCESS-ESM1-5-r1i1p1f1-gn_tropical_shift.png",
-      "long_name": "The shift in maximum month of ACCESS-ESM1-5-r1i1p1f1-gn over the Tropical climates region.",
-      "description": ""
-    },
-    "<OUTPUT_DIR>/ACCESS-ESM1-5-r1i1p1f1-gn_tropical_rmsescore.png": {
-      "filename": "<OUTPUT_DIR>/ACCESS-ESM1-5-r1i1p1f1-gn_tropical_rmsescore.png",
-      "long_name": "The RMSE score of ACCESS-ESM1-5-r1i1p1f1-gn over the Tropical climates region.",
-      "description": ""
-    },
-    "<OUTPUT_DIR>/ACCESS-ESM1-5-r1i1p1f1-gn_tropical_rmse.png": {
-      "filename": "<OUTPUT_DIR>/ACCESS-ESM1-5-r1i1p1f1-gn_tropical_rmse.png",
-      "long_name": "The RMSE of ACCESS-ESM1-5-r1i1p1f1-gn over the Tropical climates region.",
-      "description": ""
-    },
-    "<OUTPUT_DIR>/ACCESS-ESM1-5-r1i1p1f1-gn_tropical_mean.png": {
-      "filename": "<OUTPUT_DIR>/ACCESS-ESM1-5-r1i1p1f1-gn_tropical_mean.png",
-      "long_name": "The period mean of ACCESS-ESM1-5-r1i1p1f1-gn over the Tropical climates region.",
-      "description": ""
-    },
-    "<OUTPUT_DIR>/ACCESS-ESM1-5-r1i1p1f1-gn_tropical_cyclescore.png": {
-      "filename": "<OUTPUT_DIR>/ACCESS-ESM1-5-r1i1p1f1-gn_tropical_cyclescore.png",
-      "long_name": "The annual cycle score of ACCESS-ESM1-5-r1i1p1f1-gn over the Tropical climates region.",
-      "description": ""
-    },
-    "<OUTPUT_DIR>/ACCESS-ESM1-5-r1i1p1f1-gn_tropical_cycle.png": {
-      "filename": "<OUTPUT_DIR>/ACCESS-ESM1-5-r1i1p1f1-gn_tropical_cycle.png",
-      "long_name": "The annual cycle of ACCESS-ESM1-5-r1i1p1f1-gn over the Tropical climates region.",
-      "description": ""
-    },
-    "<OUTPUT_DIR>/ACCESS-ESM1-5-r1i1p1f1-gn_tropical_biasscore.png": {
-      "filename": "<OUTPUT_DIR>/ACCESS-ESM1-5-r1i1p1f1-gn_tropical_biasscore.png",
-      "long_name": "The bias score of ACCESS-ESM1-5-r1i1p1f1-gn over the Tropical climates region.",
-      "description": ""
-    },
-    "<OUTPUT_DIR>/ACCESS-ESM1-5-r1i1p1f1-gn_tropical_bias.png": {
-      "filename": "<OUTPUT_DIR>/ACCESS-ESM1-5-r1i1p1f1-gn_tropical_bias.png",
-      "long_name": "The bias of ACCESS-ESM1-5-r1i1p1f1-gn over the Tropical climates region.",
-      "description": ""
-    },
-    "<OUTPUT_DIR>/ACCESS-ESM1-5-r1i1p1f1-gn_global_trace.png": {
-      "filename": "<OUTPUT_DIR>/ACCESS-ESM1-5-r1i1p1f1-gn_global_trace.png",
-      "long_name": "The regional mean of ACCESS-ESM1-5-r1i1p1f1-gn over the Global - Land region.",
-      "description": ""
-    },
-    "<OUTPUT_DIR>/ACCESS-ESM1-5-r1i1p1f1-gn_global_tmax.png": {
-      "filename": "<OUTPUT_DIR>/ACCESS-ESM1-5-r1i1p1f1-gn_global_tmax.png",
-      "long_name": "The maxmimum month of ACCESS-ESM1-5-r1i1p1f1-gn over the Global - Land region.",
-      "description": ""
-    },
-    "<OUTPUT_DIR>/ACCESS-ESM1-5-r1i1p1f1-gn_global_shift.png": {
-      "filename": "<OUTPUT_DIR>/ACCESS-ESM1-5-r1i1p1f1-gn_global_shift.png",
-      "long_name": "The shift in maximum month of ACCESS-ESM1-5-r1i1p1f1-gn over the Global - Land region.",
-      "description": ""
-    },
-    "<OUTPUT_DIR>/ACCESS-ESM1-5-r1i1p1f1-gn_global_rmsescore.png": {
-      "filename": "<OUTPUT_DIR>/ACCESS-ESM1-5-r1i1p1f1-gn_global_rmsescore.png",
-      "long_name": "The RMSE score of ACCESS-ESM1-5-r1i1p1f1-gn over the Global - Land region.",
-      "description": ""
-    },
-    "<OUTPUT_DIR>/ACCESS-ESM1-5-r1i1p1f1-gn_global_rmse.png": {
-      "filename": "<OUTPUT_DIR>/ACCESS-ESM1-5-r1i1p1f1-gn_global_rmse.png",
-      "long_name": "The RMSE of ACCESS-ESM1-5-r1i1p1f1-gn over the Global - Land region.",
-      "description": ""
-    },
-    "<OUTPUT_DIR>/ACCESS-ESM1-5-r1i1p1f1-gn_global_mean.png": {
-      "filename": "<OUTPUT_DIR>/ACCESS-ESM1-5-r1i1p1f1-gn_global_mean.png",
-      "long_name": "The period mean of ACCESS-ESM1-5-r1i1p1f1-gn over the Global - Land region.",
-      "description": ""
-    },
-    "<OUTPUT_DIR>/ACCESS-ESM1-5-r1i1p1f1-gn_global_cyclescore.png": {
-      "filename": "<OUTPUT_DIR>/ACCESS-ESM1-5-r1i1p1f1-gn_global_cyclescore.png",
-      "long_name": "The annual cycle score of ACCESS-ESM1-5-r1i1p1f1-gn over the Global - Land region.",
-      "description": ""
-    },
-    "<OUTPUT_DIR>/ACCESS-ESM1-5-r1i1p1f1-gn_global_cycle.png": {
-      "filename": "<OUTPUT_DIR>/ACCESS-ESM1-5-r1i1p1f1-gn_global_cycle.png",
-      "long_name": "The annual cycle of ACCESS-ESM1-5-r1i1p1f1-gn over the Global - Land region.",
-      "description": ""
-    },
-    "<OUTPUT_DIR>/ACCESS-ESM1-5-r1i1p1f1-gn_global_biasscore.png": {
-      "filename": "<OUTPUT_DIR>/ACCESS-ESM1-5-r1i1p1f1-gn_global_biasscore.png",
-      "long_name": "The bias score of ACCESS-ESM1-5-r1i1p1f1-gn over the Global - Land region.",
-      "description": ""
-    },
-    "<OUTPUT_DIR>/ACCESS-ESM1-5-r1i1p1f1-gn_global_bias.png": {
-      "filename": "<OUTPUT_DIR>/ACCESS-ESM1-5-r1i1p1f1-gn_global_bias.png",
-      "long_name": "The bias of ACCESS-ESM1-5-r1i1p1f1-gn over the Global - Land region.",
-      "description": ""
-=======
     "ACCESS-ESM1-5-r1i1p1f1-gn_global_shift.png": {
       "filename": "ACCESS-ESM1-5-r1i1p1f1-gn_global_shift.png",
       "long_name": "The shift in maximum month for ACCESS-ESM1-5-r1i1p1f1-gn over the Global - Land region.",
@@ -494,7 +363,6 @@
         "region": "tropical",
         "statistic": "Shift in maximum month"
       }
->>>>>>> e146ffbb
     }
   },
   "html": {
