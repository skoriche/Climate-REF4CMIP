{
  "index": "index.html",
  "provenance": {
    "environment": {},
    "modeldata": [],
    "obsdata": {},
    "log": "cmec_output.log"
  },
  "data": {},
  "plots": {
<<<<<<< HEAD
    "<OUTPUT_DIR>/Reference_None_tmax.png": {
      "filename": "<OUTPUT_DIR>/Reference_None_tmax.png",
      "long_name": "The maxmimum month of the reference data",
      "description": ""
=======
    "ACCESS-ESM1-5-r1i1p1f1-gn_None_mean.png": {
      "filename": "ACCESS-ESM1-5-r1i1p1f1-gn_None_mean.png",
      "long_name": "The period mean for ACCESS-ESM1-5-r1i1p1f1-gn",
      "description": "",
      "dimensions": {
        "experiment_id": "historical",
        "grid_label": "gn",
        "member_id": "r1i1p1f1",
        "source_id": "ACCESS-ESM1-5",
        "reference_source_id": "WOA2023",
        "region": "None",
        "statistic": "Period Mean"
      }
>>>>>>> e146ffbb
    },
    "ACCESS-ESM1-5-r1i1p1f1-gn_None_shift.png": {
      "filename": "ACCESS-ESM1-5-r1i1p1f1-gn_None_shift.png",
      "long_name": "The shift in maximum month for ACCESS-ESM1-5-r1i1p1f1-gn",
      "description": "",
      "dimensions": {
        "experiment_id": "historical",
        "grid_label": "gn",
        "member_id": "r1i1p1f1",
        "source_id": "ACCESS-ESM1-5",
        "reference_source_id": "WOA2023",
        "region": "None",
        "statistic": "Shift in maximum month"
      }
    },
<<<<<<< HEAD
    "<OUTPUT_DIR>/None_None_taylor.png": {
      "filename": "<OUTPUT_DIR>/None_None_taylor.png",
      "long_name": "The Taylor diagram",
      "description": ""
=======
    "Reference_None_tmax.png": {
      "filename": "Reference_None_tmax.png",
      "long_name": "The maxmimum month for the reference data",
      "description": "",
      "dimensions": {
        "experiment_id": "historical",
        "source_id": "Reference",
        "reference_source_id": "WOA2023",
        "region": "None",
        "statistic": "Maximum month"
      }
    },
    "None_None_taylor.png": {
      "filename": "None_None_taylor.png",
      "long_name": "The Taylor diagram",
      "description": "",
      "dimensions": {
        "experiment_id": "historical",
        "grid_label": "gn",
        "member_id": "r1i1p1f1",
        "source_id": "ACCESS-ESM1-5",
        "reference_source_id": "WOA2023",
        "region": "None",
        "statistic": "Taylor diagram"
      }
>>>>>>> e146ffbb
    },
    "ACCESS-ESM1-5-r1i1p1f1-gn_None_tmax.png": {
      "filename": "ACCESS-ESM1-5-r1i1p1f1-gn_None_tmax.png",
      "long_name": "The maxmimum month for ACCESS-ESM1-5-r1i1p1f1-gn",
      "description": "",
      "dimensions": {
        "experiment_id": "historical",
        "grid_label": "gn",
        "member_id": "r1i1p1f1",
        "source_id": "ACCESS-ESM1-5",
        "reference_source_id": "WOA2023",
        "region": "None",
        "statistic": "Maximum month"
      }
    },
<<<<<<< HEAD
    "<OUTPUT_DIR>/ACCESS-ESM1-5-r1i1p1f1-gn_None_shift.png": {
      "filename": "<OUTPUT_DIR>/ACCESS-ESM1-5-r1i1p1f1-gn_None_shift.png",
      "long_name": "The shift in maximum month of ACCESS-ESM1-5-r1i1p1f1-gn",
      "description": ""
    },
    "<OUTPUT_DIR>/ACCESS-ESM1-5-r1i1p1f1-gn_None_mean.png": {
      "filename": "<OUTPUT_DIR>/ACCESS-ESM1-5-r1i1p1f1-gn_None_mean.png",
      "long_name": "The period mean of ACCESS-ESM1-5-r1i1p1f1-gn",
      "description": ""
    },
    "<OUTPUT_DIR>/ACCESS-ESM1-5-r1i1p1f1-gn_None_cyclescore.png": {
      "filename": "<OUTPUT_DIR>/ACCESS-ESM1-5-r1i1p1f1-gn_None_cyclescore.png",
      "long_name": "The annual cycle score of ACCESS-ESM1-5-r1i1p1f1-gn",
      "description": ""
=======
    "Reference_None_mean.png": {
      "filename": "Reference_None_mean.png",
      "long_name": "The period mean for the reference data",
      "description": "",
      "dimensions": {
        "experiment_id": "historical",
        "source_id": "Reference",
        "reference_source_id": "WOA2023",
        "region": "None",
        "statistic": "Period Mean"
      }
    },
    "ACCESS-ESM1-5-r1i1p1f1-gn_None_bias.png": {
      "filename": "ACCESS-ESM1-5-r1i1p1f1-gn_None_bias.png",
      "long_name": "The bias for ACCESS-ESM1-5-r1i1p1f1-gn",
      "description": "",
      "dimensions": {
        "experiment_id": "historical",
        "grid_label": "gn",
        "member_id": "r1i1p1f1",
        "source_id": "ACCESS-ESM1-5",
        "reference_source_id": "WOA2023",
        "region": "None",
        "statistic": "Bias"
      }
    },
    "ACCESS-ESM1-5-r1i1p1f1-gn_None_cycle.png": {
      "filename": "ACCESS-ESM1-5-r1i1p1f1-gn_None_cycle.png",
      "long_name": "The annual cycle for ACCESS-ESM1-5-r1i1p1f1-gn",
      "description": "",
      "dimensions": {
        "experiment_id": "historical",
        "grid_label": "gn",
        "member_id": "r1i1p1f1",
        "source_id": "ACCESS-ESM1-5",
        "reference_source_id": "WOA2023",
        "region": "None",
        "statistic": "Annual cycle"
      }
>>>>>>> e146ffbb
    },
    "ACCESS-ESM1-5-r1i1p1f1-gn_None_cyclescore.png": {
      "filename": "ACCESS-ESM1-5-r1i1p1f1-gn_None_cyclescore.png",
      "long_name": "The annual cycle score for ACCESS-ESM1-5-r1i1p1f1-gn",
      "description": "",
      "dimensions": {
        "experiment_id": "historical",
        "grid_label": "gn",
        "member_id": "r1i1p1f1",
        "source_id": "ACCESS-ESM1-5",
        "reference_source_id": "WOA2023",
        "region": "None",
        "statistic": "Annual cycle score"
      }
    },
<<<<<<< HEAD
    "<OUTPUT_DIR>/ACCESS-ESM1-5-r1i1p1f1-gn_None_biasscore.png": {
      "filename": "<OUTPUT_DIR>/ACCESS-ESM1-5-r1i1p1f1-gn_None_biasscore.png",
      "long_name": "The bias score of ACCESS-ESM1-5-r1i1p1f1-gn",
      "description": ""
    },
    "<OUTPUT_DIR>/ACCESS-ESM1-5-r1i1p1f1-gn_None_bias.png": {
      "filename": "<OUTPUT_DIR>/ACCESS-ESM1-5-r1i1p1f1-gn_None_bias.png",
      "long_name": "The bias of ACCESS-ESM1-5-r1i1p1f1-gn",
      "description": ""
=======
    "ACCESS-ESM1-5-r1i1p1f1-gn_None_biasscore.png": {
      "filename": "ACCESS-ESM1-5-r1i1p1f1-gn_None_biasscore.png",
      "long_name": "The bias score for ACCESS-ESM1-5-r1i1p1f1-gn",
      "description": "",
      "dimensions": {
        "experiment_id": "historical",
        "grid_label": "gn",
        "member_id": "r1i1p1f1",
        "source_id": "ACCESS-ESM1-5",
        "reference_source_id": "WOA2023",
        "region": "None",
        "statistic": "Bias score"
      }
>>>>>>> e146ffbb
    }
  },
  "html": {
    "index.html": {
      "filename": "index.html",
      "long_name": "Results page",
      "description": "Page displaying scalars and plots from the ILAMB execution.",
      "dimensions": {
        "experiment_id": "historical",
        "grid_label": "gn",
        "member_id": "r1i1p1f1",
        "source_id": "ACCESS-ESM1-5",
        "reference_source_id": "WOA2023"
      }
    }
  },
  "metrics": null,
  "diagnostics": {}
}<|MERGE_RESOLUTION|>--- conflicted
+++ resolved
@@ -8,12 +8,6 @@
   },
   "data": {},
   "plots": {
-<<<<<<< HEAD
-    "<OUTPUT_DIR>/Reference_None_tmax.png": {
-      "filename": "<OUTPUT_DIR>/Reference_None_tmax.png",
-      "long_name": "The maxmimum month of the reference data",
-      "description": ""
-=======
     "ACCESS-ESM1-5-r1i1p1f1-gn_None_mean.png": {
       "filename": "ACCESS-ESM1-5-r1i1p1f1-gn_None_mean.png",
       "long_name": "The period mean for ACCESS-ESM1-5-r1i1p1f1-gn",
@@ -27,7 +21,6 @@
         "region": "None",
         "statistic": "Period Mean"
       }
->>>>>>> e146ffbb
     },
     "ACCESS-ESM1-5-r1i1p1f1-gn_None_shift.png": {
       "filename": "ACCESS-ESM1-5-r1i1p1f1-gn_None_shift.png",
@@ -43,12 +36,6 @@
         "statistic": "Shift in maximum month"
       }
     },
-<<<<<<< HEAD
-    "<OUTPUT_DIR>/None_None_taylor.png": {
-      "filename": "<OUTPUT_DIR>/None_None_taylor.png",
-      "long_name": "The Taylor diagram",
-      "description": ""
-=======
     "Reference_None_tmax.png": {
       "filename": "Reference_None_tmax.png",
       "long_name": "The maxmimum month for the reference data",
@@ -74,7 +61,6 @@
         "region": "None",
         "statistic": "Taylor diagram"
       }
->>>>>>> e146ffbb
     },
     "ACCESS-ESM1-5-r1i1p1f1-gn_None_tmax.png": {
       "filename": "ACCESS-ESM1-5-r1i1p1f1-gn_None_tmax.png",
@@ -90,22 +76,6 @@
         "statistic": "Maximum month"
       }
     },
-<<<<<<< HEAD
-    "<OUTPUT_DIR>/ACCESS-ESM1-5-r1i1p1f1-gn_None_shift.png": {
-      "filename": "<OUTPUT_DIR>/ACCESS-ESM1-5-r1i1p1f1-gn_None_shift.png",
-      "long_name": "The shift in maximum month of ACCESS-ESM1-5-r1i1p1f1-gn",
-      "description": ""
-    },
-    "<OUTPUT_DIR>/ACCESS-ESM1-5-r1i1p1f1-gn_None_mean.png": {
-      "filename": "<OUTPUT_DIR>/ACCESS-ESM1-5-r1i1p1f1-gn_None_mean.png",
-      "long_name": "The period mean of ACCESS-ESM1-5-r1i1p1f1-gn",
-      "description": ""
-    },
-    "<OUTPUT_DIR>/ACCESS-ESM1-5-r1i1p1f1-gn_None_cyclescore.png": {
-      "filename": "<OUTPUT_DIR>/ACCESS-ESM1-5-r1i1p1f1-gn_None_cyclescore.png",
-      "long_name": "The annual cycle score of ACCESS-ESM1-5-r1i1p1f1-gn",
-      "description": ""
-=======
     "Reference_None_mean.png": {
       "filename": "Reference_None_mean.png",
       "long_name": "The period mean for the reference data",
@@ -145,7 +115,6 @@
         "region": "None",
         "statistic": "Annual cycle"
       }
->>>>>>> e146ffbb
     },
     "ACCESS-ESM1-5-r1i1p1f1-gn_None_cyclescore.png": {
       "filename": "ACCESS-ESM1-5-r1i1p1f1-gn_None_cyclescore.png",
@@ -161,17 +130,6 @@
         "statistic": "Annual cycle score"
       }
     },
-<<<<<<< HEAD
-    "<OUTPUT_DIR>/ACCESS-ESM1-5-r1i1p1f1-gn_None_biasscore.png": {
-      "filename": "<OUTPUT_DIR>/ACCESS-ESM1-5-r1i1p1f1-gn_None_biasscore.png",
-      "long_name": "The bias score of ACCESS-ESM1-5-r1i1p1f1-gn",
-      "description": ""
-    },
-    "<OUTPUT_DIR>/ACCESS-ESM1-5-r1i1p1f1-gn_None_bias.png": {
-      "filename": "<OUTPUT_DIR>/ACCESS-ESM1-5-r1i1p1f1-gn_None_bias.png",
-      "long_name": "The bias of ACCESS-ESM1-5-r1i1p1f1-gn",
-      "description": ""
-=======
     "ACCESS-ESM1-5-r1i1p1f1-gn_None_biasscore.png": {
       "filename": "ACCESS-ESM1-5-r1i1p1f1-gn_None_biasscore.png",
       "long_name": "The bias score for ACCESS-ESM1-5-r1i1p1f1-gn",
@@ -185,7 +143,6 @@
         "region": "None",
         "statistic": "Bias score"
       }
->>>>>>> e146ffbb
     }
   },
   "html": {
