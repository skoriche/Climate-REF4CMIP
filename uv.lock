--- conflicted
+++ resolved
@@ -10,39 +10,11 @@
 [manifest]
 members = [
     "cmip-ref",
-<<<<<<< HEAD
-    "ref",
-    "ref-celery",
-    "ref-core",
-    "ref-metrics-esmvaltool",
-    "ref-metrics-example",
-]
-
-[[package]]
-name = "aiofiles"
-version = "24.1.0"
-source = { registry = "https://pypi.org/simple" }
-sdist = { url = "https://files.pythonhosted.org/packages/0b/03/a88171e277e8caa88a4c77808c20ebb04ba74cc4681bf1e9416c862de237/aiofiles-24.1.0.tar.gz", hash = "sha256:22a075c9e5a3810f0c2e48f3008c94d68c65d763b9b03857924c99e57355166c", size = 30247 }
-wheels = [
-    { url = "https://files.pythonhosted.org/packages/a5/45/30bb92d442636f570cb5651bc661f52b610e2eec3f891a5dc3a4c3667db0/aiofiles-24.1.0-py3-none-any.whl", hash = "sha256:b4ec55f4195e3eb5d7abd1bf7e061763e864dd4954231fb8539a0ef8bb8260e5", size = 15896 },
-]
-
-[[package]]
-name = "aiostream"
-version = "0.6.3"
-source = { registry = "https://pypi.org/simple" }
-dependencies = [
-    { name = "typing-extensions" },
-]
-sdist = { url = "https://files.pythonhosted.org/packages/2e/bf/85c3ceb896c0b3d6d8dd3483ba316c089cfac633880f52440b9f75245cb0/aiostream-0.6.3.tar.gz", hash = "sha256:e2ad44e37f42008b7b14132239be787c103fd7ce5db6e1efab868ca18c66bd1d", size = 68053 }
-wheels = [
-    { url = "https://files.pythonhosted.org/packages/37/af/9d2caa3bedb31baa8cd7e1cf92ee0cef3f61605d602a87065da57a5c51cb/aiostream-0.6.3-py3-none-any.whl", hash = "sha256:f455e6235d5e2ede25f8261425442f49db60602d5abb18522e780bb421b4f79e", size = 53775 },
-=======
+    "cmip-ref-celery",
     "cmip-ref-core",
     "cmip-ref-metrics-esmvaltool",
     "cmip-ref-metrics-example",
     "cmip-ref-root",
->>>>>>> 7b64e2dd
 ]
 
 [[package]]
@@ -535,7 +507,6 @@
 ]
 
 [[package]]
-<<<<<<< HEAD
 name = "click-didyoumean"
 version = "0.3.1"
 source = { registry = "https://pypi.org/simple" }
@@ -548,20 +519,6 @@
 ]
 
 [[package]]
-name = "click-params"
-version = "0.5.0"
-source = { registry = "https://pypi.org/simple" }
-dependencies = [
-    { name = "click" },
-    { name = "deprecated" },
-    { name = "validators" },
-]
-sdist = { url = "https://files.pythonhosted.org/packages/0c/49/57e60d9e1b78fd21fbaeda0725ac311595c35d8682dace6b71b274a43b90/click_params-0.5.0.tar.gz", hash = "sha256:5fe97b9459781a3b43b84fe4ec0065193e1b0d5cf6dc77897fe20c31f478d7ff", size = 11097 }
-wheels = [
-    { url = "https://files.pythonhosted.org/packages/ca/c7/a04832e84f1c613194231a657612aee2e377d63a44a5847386c83c38bbd6/click_params-0.5.0-py3-none-any.whl", hash = "sha256:bbb2efe44197ab896bffcb50f42f22240fb077e6756b568fbdab3e1700b859d6", size = 13152 },
-]
-
-[[package]]
 name = "click-plugins"
 version = "1.1.1"
 source = { registry = "https://pypi.org/simple" }
@@ -587,8 +544,6 @@
 ]
 
 [[package]]
-=======
->>>>>>> 7b64e2dd
 name = "cloudpickle"
 version = "3.1.0"
 source = { registry = "https://pypi.org/simple" }
@@ -640,6 +595,30 @@
 dev = []
 
 [[package]]
+name = "cmip-ref-celery"
+version = "0.1.5"
+source = { editable = "packages/ref-celery" }
+dependencies = [
+    { name = "celery", extra = ["redis"] },
+    { name = "cmip-ref-core" },
+    { name = "environs" },
+    { name = "loguru" },
+    { name = "typer" },
+]
+
+[package.metadata]
+requires-dist = [
+    { name = "celery", extras = ["redis"], specifier = ">=5.4.0" },
+    { name = "cmip-ref-core", editable = "packages/ref-core" },
+    { name = "environs", specifier = ">=9" },
+    { name = "loguru", specifier = ">=0.7.2" },
+    { name = "typer", specifier = ">=0.12.0" },
+]
+
+[package.metadata.requires-dev]
+dev = []
+
+[[package]]
 name = "cmip-ref-core"
 version = "0.1.5"
 source = { editable = "packages/ref-core" }
@@ -699,18 +678,11 @@
 version = "0.1.5"
 source = { virtual = "." }
 dependencies = [
-<<<<<<< HEAD
-    { name = "ref", extra = ["postgres"] },
-    { name = "ref-celery" },
-    { name = "ref-core" },
-    { name = "ref-metrics-esmvaltool" },
-    { name = "ref-metrics-example" },
-=======
     { name = "cmip-ref", extra = ["postgres"] },
+    { name = "cmip-ref-celery" },
     { name = "cmip-ref-core" },
     { name = "cmip-ref-metrics-esmvaltool" },
     { name = "cmip-ref-metrics-example" },
->>>>>>> 7b64e2dd
 ]
 
 [package.dev-dependencies]
@@ -747,18 +719,11 @@
 
 [package.metadata]
 requires-dist = [
-<<<<<<< HEAD
-    { name = "ref", extras = ["postgres"], editable = "packages/ref" },
-    { name = "ref-celery", editable = "packages/ref-celery" },
-    { name = "ref-core", editable = "packages/ref-core" },
-    { name = "ref-metrics-esmvaltool", editable = "packages/ref-metrics-esmvaltool" },
-    { name = "ref-metrics-example", editable = "packages/ref-metrics-example" },
-=======
     { name = "cmip-ref", extras = ["postgres"], editable = "packages/ref" },
+    { name = "cmip-ref-celery", editable = "packages/ref-celery" },
     { name = "cmip-ref-core", editable = "packages/ref-core" },
     { name = "cmip-ref-metrics-esmvaltool", editable = "packages/ref-metrics-esmvaltool" },
     { name = "cmip-ref-metrics-example", editable = "packages/ref-metrics-example" },
->>>>>>> 7b64e2dd
 ]
 
 [package.metadata.requires-dev]
@@ -3362,7 +3327,6 @@
 ]
 
 [[package]]
-<<<<<<< HEAD
 name = "redis"
 version = "5.2.1"
 source = { registry = "https://pypi.org/simple" }
@@ -3375,115 +3339,6 @@
 ]
 
 [[package]]
-name = "ref"
-version = "0.1.0"
-source = { editable = "packages/ref" }
-dependencies = [
-    { name = "alembic" },
-    { name = "attrs" },
-    { name = "cattrs" },
-    { name = "ecgtools" },
-    { name = "environs" },
-    { name = "loguru" },
-    { name = "ref-core" },
-    { name = "sqlalchemy" },
-    { name = "tomlkit" },
-    { name = "typer" },
-]
-
-[package.optional-dependencies]
-postgres = [
-    { name = "psycopg2-binary" },
-]
-
-[package.metadata]
-requires-dist = [
-    { name = "alembic", specifier = ">=1.13.3" },
-    { name = "attrs", specifier = ">=24.2.0" },
-    { name = "cattrs", specifier = ">=24.1.2" },
-    { name = "ecgtools", specifier = ">=2024.7.31" },
-    { name = "environs", specifier = ">=11.0.0" },
-    { name = "loguru", specifier = ">=0.7.2" },
-    { name = "psycopg2-binary", marker = "extra == 'postgres'", specifier = ">=2.9.2" },
-    { name = "ref-core", editable = "packages/ref-core" },
-    { name = "sqlalchemy", specifier = ">=2.0.36" },
-    { name = "tomlkit", specifier = ">=0.13.2" },
-    { name = "typer", specifier = ">=0.12.5" },
-]
-
-[[package]]
-name = "ref-celery"
-version = "0.1.0"
-source = { editable = "packages/ref-celery" }
-dependencies = [
-    { name = "celery", extra = ["redis"] },
-    { name = "environs" },
-    { name = "loguru" },
-    { name = "ref-core" },
-    { name = "typer" },
-]
-
-[package.metadata]
-requires-dist = [
-    { name = "celery", extras = ["redis"], specifier = ">=5.4.0" },
-    { name = "environs", specifier = ">=9" },
-    { name = "loguru", specifier = ">=0.7.2" },
-    { name = "ref-core", editable = "packages/ref-core" },
-    { name = "typer", specifier = ">=0.12.0" },
-]
-
-[[package]]
-name = "ref-core"
-version = "0.1.0"
-source = { editable = "packages/ref-core" }
-dependencies = [
-    { name = "attrs" },
-]
-
-[package.metadata]
-requires-dist = [{ name = "attrs", specifier = ">=22.1.0" }]
-
-[[package]]
-name = "ref-metrics-esmvaltool"
-version = "0.1.0"
-source = { editable = "packages/ref-metrics-esmvaltool" }
-dependencies = [
-    { name = "pooch" },
-    { name = "ref-core" },
-    { name = "ruamel-yaml" },
-    { name = "xarray" },
-]
-
-[package.metadata]
-requires-dist = [
-    { name = "pooch", specifier = ">=1.8" },
-    { name = "ref-core", editable = "packages/ref-core" },
-    { name = "ruamel-yaml", specifier = ">=0.18" },
-    { name = "xarray", specifier = ">=2022" },
-]
-
-[[package]]
-name = "ref-metrics-example"
-version = "0.1.0"
-source = { editable = "packages/ref-metrics-example" }
-dependencies = [
-    { name = "dask" },
-    { name = "netcdf4" },
-    { name = "ref-core" },
-    { name = "xarray" },
-]
-
-[package.metadata]
-requires-dist = [
-    { name = "dask", specifier = ">=2024.10.0" },
-    { name = "netcdf4", specifier = ">=1.5.0" },
-    { name = "ref-core", editable = "packages/ref-core" },
-    { name = "xarray", specifier = ">=2022" },
-]
-
-[[package]]
-=======
->>>>>>> 7b64e2dd
 name = "referencing"
 version = "0.35.1"
 source = { registry = "https://pypi.org/simple" }
@@ -4195,16 +4050,6 @@
 ]
 
 [[package]]
-<<<<<<< HEAD
-name = "validators"
-version = "0.22.0"
-source = { registry = "https://pypi.org/simple" }
-sdist = { url = "https://files.pythonhosted.org/packages/9b/21/40a249498eee5a244a017582c06c0af01851179e2617928063a3d628bc8f/validators-0.22.0.tar.gz", hash = "sha256:77b2689b172eeeb600d9605ab86194641670cdb73b60afd577142a9397873370", size = 41479 }
-wheels = [
-    { url = "https://files.pythonhosted.org/packages/3a/0c/785d317eea99c3739821718f118c70537639aa43f96bfa1d83a71f68eaf6/validators-0.22.0-py3-none-any.whl", hash = "sha256:61cf7d4a62bbae559f2e54aed3b000cea9ff3e2fdbe463f51179b92c58c9585a", size = 26195 },
-]
-
-[[package]]
 name = "vine"
 version = "5.1.0"
 source = { registry = "https://pypi.org/simple" }
@@ -4214,8 +4059,6 @@
 ]
 
 [[package]]
-=======
->>>>>>> 7b64e2dd
 name = "virtualenv"
 version = "20.26.6"
 source = { registry = "https://pypi.org/simple" }
